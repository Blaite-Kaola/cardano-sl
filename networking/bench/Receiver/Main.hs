--- conflicted
+++ resolved
@@ -19,25 +19,15 @@
 import           Options.Applicative.Simple (simpleOptions)
 import           System.Random (mkStdGen)
 
-<<<<<<< HEAD
-import qualified Pos.Util.Log as Log
-
-import           Bench.Network.Commons (MeasureEvent (..), Ping (..), Pong (..), loadLogConfig,
-=======
 import           Bench.Network.Commons (MeasureEvent (..), Ping (..), Pong (..),
->>>>>>> 7db5519b
                                         logMeasure)
 import qualified Network.Transport.TCP as TCP
 import           Node (ConversationActions (..), Listener (..), NodeAction (..),
                        defaultNodeEnvironment, noReceiveDelay, node, simpleNodeEndPoint)
 import           Node.Message.Binary (binaryPacking)
 import           ReceiverOptions (Args (..), argsParser)
-<<<<<<< HEAD
-import           Pos.Util.Trace (Trace, Severity (..), wlogTrace)
-=======
 import           Pos.Util.Trace (Trace, Severity (..), logTrace)
 import qualified Pos.Util.Log as Log
->>>>>>> 7db5519b
 
 main :: IO ()
 main = do
@@ -60,11 +50,7 @@
 
     let prng = mkStdGen 0
 
-<<<<<<< HEAD
-    node logTrace (simpleNodeEndPoint transport) (const noReceiveDelay) (const noReceiveDelay) prng binaryPacking () defaultNodeEnvironment $ \_ ->
-=======
     node logTrace' (simpleNodeEndPoint transport) (const noReceiveDelay) (const noReceiveDelay) prng binaryPacking () defaultNodeEnvironment $ \_ ->
->>>>>>> 7db5519b
         NodeAction (const [pingListener noPong]) $ \_ -> do
             threadDelay (duration * 1000000)
   where
