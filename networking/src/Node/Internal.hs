--- conflicted
+++ resolved
@@ -73,14 +73,10 @@
 import           GHC.Generics (Generic)
 import qualified Network.Transport as NT
 import           Node.Message.Class (Packing, Serializable (..), pack, unpack)
-<<<<<<< HEAD
-import           Node.Message.Decoder (Decoder (..), DecoderStep (..), continueDecoding)
-import           Pos.Util.Trace.Named (TraceNamed, logDebug, logError, logWarning)
-=======
 import           Node.Message.Decoder (Decoder (..), DecoderStep (..),
                      continueDecoding)
-import           Pos.Util.Trace (Severity (..), Trace, traceWith)
->>>>>>> 961874f7
+import           Pos.Util.Trace.Named (TraceNamed, logDebug, logError,
+                     logWarning)
 import qualified System.Metrics.Distribution as Metrics (Distribution)
 import qualified System.Metrics.Distribution as Metrics.Distribution
 import qualified System.Metrics.Gauge as Metrics (Gauge)
