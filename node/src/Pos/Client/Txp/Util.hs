--- conflicted
+++ resolved
@@ -1,8 +1,5 @@
-<<<<<<< HEAD
+{-# LANGUAGE TypeFamilies  #-}
 {-# LANGUAGE TypeOperators #-}
-=======
-{-# LANGUAGE TypeFamilies #-}
->>>>>>> 8919a8f7
 
 -- | Pure functions for operations with transactions
 
@@ -29,12 +26,10 @@
 
        -- * Additional datatypes
        , TxError (..)
-<<<<<<< HEAD
        , isCheckedTxError
-=======
+
        , TxOutputs
        , TxWithSpendings
->>>>>>> 8919a8f7
        ) where
 
 import           Universum
@@ -92,19 +87,12 @@
     }
 
 data TxError =
-<<<<<<< HEAD
-      NotEnoughMoney !Coin    -- ^ Parameter: how much more money is needed
-    | FailedToStabilize       -- ^ Parameter: how many attempts were performed
-    | OutputIsRedeem !Address -- ^ One of the tx outputs is a redemption address
-    | RedemptionDepleted      -- ^ Redemption address has already been used
-    | GeneralTxError !Text    -- ^ Parameter: description of the problem
-=======
       NotEnoughMoney !Coin
       -- ^ Parameter: how much more money is needed
     | NotEnoughAllowedMoney !Coin
       -- ^ Parameter: how much more money is needed and which available input addresses
       -- are present in output addresses set
-    | FailedToStabilize !Int
+    | FailedToStabilize
       -- ^ Parameter: how many attempts were performed
     | OutputIsRedeem !Address
       -- ^ One of the tx outputs is a redemption address
@@ -112,7 +100,6 @@
       -- ^ Redemption address has already been used
     | GeneralTxError !Text
       -- ^ Parameter: description of the problem
->>>>>>> 8919a8f7
     deriving (Show, Generic)
 
 instance Exception TxError
@@ -120,16 +107,11 @@
 instance Buildable TxError where
     build (NotEnoughMoney coin) =
         bprint ("Transaction creation error: not enough money, need "%build%" more") coin
-<<<<<<< HEAD
-    build FailedToStabilize =
-        "Transaction creation error: failed to stabilize fee"
-=======
     build (NotEnoughAllowedMoney coin) =
         bprint ("Transaction creation error: not enough money on addresses which are not included \
                 \in output addresses set, need "%build%" more") coin
-    build (FailedToStabilize iters) =
-        bprint ("Transaction creation error: failed to stabilize fee after "%build%" iterations") iters
->>>>>>> 8919a8f7
+    build FailedToStabilize =
+        "Transaction creation error: failed to stabilize fee"
     build (OutputIsRedeem addr) =
         bprint ("Output address "%build%" is a redemption address") addr
     build RedemptionDepleted =
