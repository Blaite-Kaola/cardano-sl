module Explorer.Routes where

import Prelude
import Control.Alt ((<|>))
import Data.Lens ((^.))
import Data.Maybe (fromMaybe)
import Explorer.Util.Factory (mkCAddress, mkCHash, mkCTxId, mkEpochIndex, mkLocalSlotIndex)
import Pos.Core.Lenses.Types (_EpochIndex, _LocalSlotIndex, getEpochIndex, getSlotIndex)
import Pos.Core.Types (EpochIndex, LocalSlotIndex)
import Pos.Explorer.Web.ClientTypes (CAddress, CHash, CTxId)
import Pos.Explorer.Web.Lenses.ClientTypes (_CAddress, _CHash, _CTxId)
import Pux.Router (end, int, lit, router, str)

data Route
    = Dashboard
    | Tx CTxId
    | Address CAddress
    | EpochSlot EpochIndex LocalSlotIndex
    | Epoch EpochIndex
    | Calculator
    | Block CHash
    | Playground
    | NotFound

match :: String -> Route
match url = fromMaybe NotFound $ router url $
    Dashboard <$ end
    <|>
    Tx <<< mkCTxId <$> (lit transactionLit *> str) <* end
    <|>
    Address <<< mkCAddress <$> (lit addressLit *> str) <* end
    <|>
    EpochSlot <$> mkEpochIndex <$> (lit epochLit *> int)
              <*> (mkLocalSlotIndex <$> (lit slotLit *> int) <* end)
    <|>
<<<<<<< HEAD
    Block <<< mkCHash <$> (lit blockLit *> str) <* end
    <|>
    -- TODO (jk) Disable Playground route in production mode
    -- It is just for debugging
    Playground <$ lit playgroundLit <* end
=======
    Epoch <<< mkEpochIndex <$> (lit epochLit *> int) <* end
    <|>
    Calculator <$ (lit calculatorLit) <* end
    <|>
    Block <<< mkCHash <$> (lit slotLit *> str) <* end
>>>>>>> e6296d51

toUrl :: Route -> String
toUrl Dashboard = dashboardUrl
toUrl (Tx id) = transactionUrl id
toUrl (Address address) = addressUrl address
toUrl (EpochSlot epoch slot) = epochSlotUrl epoch slot
toUrl (Epoch epoch) = epochUrl epoch
toUrl Calculator = calculatorUrl
toUrl (Block hash) = blockUrl hash
<<<<<<< HEAD
toUrl Playground = playgroundUrl
toUrl NotFound = dashboardUrl
=======
toUrl NotFound = notFoundUrl
>>>>>>> e6296d51

litUrl :: String -> String
litUrl lit = "/" <> lit <> "/"

dashboardUrl :: String
dashboardUrl = "/"

transactionLit :: String
transactionLit = "tx"

transactionUrl :: CTxId -> String
transactionUrl id = litUrl transactionLit <> id ^. (_CTxId <<< _CHash)

addressLit :: String
addressLit = "address"

addressUrl :: CAddress -> String
addressUrl address = litUrl addressLit <> address ^. _CAddress

epochLit :: String
epochLit = "epoch"

slotLit :: String
slotLit = "slot"

epochUrl :: EpochIndex -> String
epochUrl epoch = litUrl epochLit <> paramToString epoch

epochSlotUrl :: EpochIndex -> LocalSlotIndex -> String
epochSlotUrl epoch slot = litUrl epochLit
                          <> paramToString epoch
                          <> litUrl slotLit
                          <> paramToString slot

calculatorLit :: String
calculatorLit = "calculator"

calculatorUrl :: String
calculatorUrl = "/" <> calculatorLit

blockUrl :: CHash -> String
<<<<<<< HEAD
blockUrl hash = litUrl blockLit <> hash ^. _CHash

playgroundLit :: String
playgroundLit = "playground"

playgroundUrl :: String
playgroundUrl = litUrl playgroundLit
=======
blockUrl hash = litUrl slotLit <> hash ^. _CHash

notFoundLit :: String
notFoundLit = "404"

notFoundUrl :: String
notFoundUrl = "/" <> notFoundLit

class RouteParams a where
    paramToString :: a -> String

instance epochIndexRouteParams :: RouteParams EpochIndex where
    paramToString epoch =
        show (epoch ^. (_EpochIndex <<< getEpochIndex))

instance localSlotIndexRouteParams :: RouteParams LocalSlotIndex where
    paramToString slot =
        show (slot ^. (_LocalSlotIndex <<< getSlotIndex))
>>>>>>> e6296d51
<|MERGE_RESOLUTION|>--- conflicted
+++ resolved
@@ -33,19 +33,15 @@
     EpochSlot <$> mkEpochIndex <$> (lit epochLit *> int)
               <*> (mkLocalSlotIndex <$> (lit slotLit *> int) <* end)
     <|>
-<<<<<<< HEAD
-    Block <<< mkCHash <$> (lit blockLit *> str) <* end
-    <|>
-    -- TODO (jk) Disable Playground route in production mode
-    -- It is just for debugging
-    Playground <$ lit playgroundLit <* end
-=======
     Epoch <<< mkEpochIndex <$> (lit epochLit *> int) <* end
     <|>
     Calculator <$ (lit calculatorLit) <* end
     <|>
     Block <<< mkCHash <$> (lit slotLit *> str) <* end
->>>>>>> e6296d51
+    <|>
+    -- TODO (jk) Disable Playground route in production mode
+    -- It is just for debugging
+    Playground <$ lit playgroundLit <* end
 
 toUrl :: Route -> String
 toUrl Dashboard = dashboardUrl
@@ -55,12 +51,8 @@
 toUrl (Epoch epoch) = epochUrl epoch
 toUrl Calculator = calculatorUrl
 toUrl (Block hash) = blockUrl hash
-<<<<<<< HEAD
 toUrl Playground = playgroundUrl
-toUrl NotFound = dashboardUrl
-=======
 toUrl NotFound = notFoundUrl
->>>>>>> e6296d51
 
 litUrl :: String -> String
 litUrl lit = "/" <> lit <> "/"
@@ -102,16 +94,13 @@
 calculatorUrl = "/" <> calculatorLit
 
 blockUrl :: CHash -> String
-<<<<<<< HEAD
-blockUrl hash = litUrl blockLit <> hash ^. _CHash
+blockUrl hash = litUrl slotLit <> hash ^. _CHash
 
 playgroundLit :: String
 playgroundLit = "playground"
 
 playgroundUrl :: String
 playgroundUrl = litUrl playgroundLit
-=======
-blockUrl hash = litUrl slotLit <> hash ^. _CHash
 
 notFoundLit :: String
 notFoundLit = "404"
@@ -128,5 +117,4 @@
 
 instance localSlotIndexRouteParams :: RouteParams LocalSlotIndex where
     paramToString slot =
-        show (slot ^. (_LocalSlotIndex <<< getSlotIndex))
->>>>>>> e6296d51
+        show (slot ^. (_LocalSlotIndex <<< getSlotIndex))