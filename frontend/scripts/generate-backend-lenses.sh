#!/bin/sh

set -e

DIR_GENERATED_WEB=src/Generated/Pos/Explorer/Web

mkdir -p $DIR_GENERATED_WEB/Lenses

purescript-derive-lenses \
    < $DIR_GENERATED_WEB/ClientTypes.purs \
    --moduleName Pos.Explorer.Web.Lenses.ClientTypes \
    --moduleImports "import Data.Maybe" \
    --moduleImports "import Data.Tuple" \
    --moduleImports "import Data.Time.NominalDiffTime (NominalDiffTime(..))" \
<<<<<<< HEAD
    --moduleImports "import Pos.Core.Types (Coin, ChainDifficulty)" \
=======
    --moduleImports "import Pos.Core.Types (Coin)" \
>>>>>>> d45905ce
    > $DIR_GENERATED_WEB/Lenses/ClientTypes.purs


DIR_GENERATED_TYPES=src/Generated/Pos/Core

mkdir -p $DIR_GENERATED_TYPES/Lenses

purescript-derive-lenses \
  < $DIR_GENERATED_TYPES/Types.purs \
  --moduleName Pos.Core.Lenses.Types \
  > $DIR_GENERATED_TYPES/Lenses/Types.purs<|MERGE_RESOLUTION|>--- conflicted
+++ resolved
@@ -12,11 +12,7 @@
     --moduleImports "import Data.Maybe" \
     --moduleImports "import Data.Tuple" \
     --moduleImports "import Data.Time.NominalDiffTime (NominalDiffTime(..))" \
-<<<<<<< HEAD
-    --moduleImports "import Pos.Core.Types (Coin, ChainDifficulty)" \
-=======
     --moduleImports "import Pos.Core.Types (Coin)" \
->>>>>>> d45905ce
     > $DIR_GENERATED_WEB/Lenses/ClientTypes.purs
 
 
