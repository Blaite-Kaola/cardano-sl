--- conflicted
+++ resolved
@@ -25,14 +25,7 @@
 import           Pos.Core.Update (BlockVersionData, UpId, UpdatePayload)
 import qualified Pos.DB.BatchOp as DB
 import qualified Pos.DB.Class as DB
-<<<<<<< HEAD
 import           Pos.Exception (traceNamedFatalError)
-import           Pos.Infra.Reporting (MonadReporting)
-import           Pos.Infra.Slotting (MonadSlotsData, slottingVar)
-import           Pos.Infra.Slotting.Types (SlottingData)
-=======
-import           Pos.Exception (reportFatalError)
->>>>>>> 3e659eb9
 import           Pos.Lrc.Context (HasLrcContext)
 import           Pos.Sinbin.Reporting (MonadReporting)
 import           Pos.Sinbin.Slotting (MonadSlotsData, slottingVar)
