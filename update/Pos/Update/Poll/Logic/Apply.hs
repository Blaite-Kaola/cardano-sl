-- | Logic of application and verification of data in Poll.

module Pos.Update.Poll.Logic.Apply
       ( verifyAndApplyUSPayload
       , verifyAndApplyProposal
       , verifyAndApplyVoteDo
       ) where

import           Universum hiding (id)

import           Control.Monad.Except (MonadError, runExceptT, throwError)
import qualified Data.HashSet as HS
import           Data.List (partition)
import qualified Data.List.NonEmpty as NE
import           Formatting (build, builder, int, sformat, (%))
<<<<<<< HEAD
import           Pos.Util.Log (logDebug, logInfo, logNotice)
import           Universum
=======
import           System.Wlog (logDebug, logInfo, logNotice)
>>>>>>> 3e300b2c

import           Pos.Binary.Class (biSize)
import           Pos.Core (ChainDifficulty (..), Coin, EpochIndex, HasProtocolConstants, HeaderHash,
                           IsMainHeader (..), ProtocolMagic, SlotId (siEpoch), SoftwareVersion (..),
                           addressHash, applyCoinPortionUp, blockVersionL, coinToInteger,
                           difficultyL, epochIndexL, flattenSlotId, headerHashG, headerSlotL,
                           sumCoins, unflattenSlotId, unsafeIntegerToCoin)
import           Pos.Core.Configuration (blkSecurityParam)
import           Pos.Core.Update (BlockVersion, BlockVersionData (..), UpId, UpdatePayload (..),
                                  UpdateProposal (..), UpdateVote (..), bvdUpdateProposalThd,
                                  checkUpdatePayload)
import           Pos.Crypto (hash, shortHashF)
import           Pos.Data.Attributes (areAttributesKnown)
import           Pos.Update.Poll.Class (MonadPoll (..), MonadPollRead (..))
import           Pos.Update.Poll.Failure (PollVerFailure (..))
import           Pos.Update.Poll.Logic.Base (canBeAdoptedBV, canCreateBlockBV, confirmBlockVersion,
                                             isDecided, mkTotNegative, mkTotPositive, mkTotSum,
                                             putNewProposal, voteToUProposalState)
import           Pos.Update.Poll.Logic.Version (verifyAndApplyProposalBVS, verifyBlockVersion,
                                                verifySoftwareVersion)
import           Pos.Update.Poll.Types (ConfirmedProposalState (..), DecidedProposalState (..),
                                        DpsExtra (..), ProposalState (..),
                                        UndecidedProposalState (..), UpsExtra (..), psProposal)
import           Pos.Util.Some (Some (..))

type ApplyMode m =
    ( MonadError PollVerFailure m
    , MonadPoll m
    )

-- | Verify UpdatePayload with respect to data provided by
-- MonadPoll. If data is valid it is also applied.  Otherwise
-- PollVerificationFailure is thrown using MonadError type class.
--
-- The first argument specifies whether we should perform unknown data
-- checks. Currently it means that if it's 'True', then proposal (if
-- it exists) must not have unknown attributes.
--
-- When the second argument is 'Left epoch', it means that temporary payload
-- for given slot is applied. In this case threshold for inclusion of proposal
-- into block is intentionally not checked.
-- When it is 'Right header', it means that payload from block with
-- given header is applied and in this case threshold for update proposal is
-- checked.
verifyAndApplyUSPayload ::
       (ApplyMode m, HasProtocolConstants)
    => ProtocolMagic
    -> BlockVersion
    -> Bool
    -> Either SlotId (Some IsMainHeader)
    -> UpdatePayload
    -> m ()
verifyAndApplyUSPayload pm lastAdopted verifyAllIsKnown slotOrHeader upp@UpdatePayload {..} = do
    -- First of all, we verify data.
    either (throwError . PollInvalidUpdatePayload) pure =<< runExceptT (checkUpdatePayload pm upp)
    whenRight slotOrHeader $ verifyHeader lastAdopted

    unless isEmptyPayload $ do
        -- Then we split all votes into groups. One group consists of
        -- votes for proposal from payload. Each other group consists of
        -- votes for other proposals.
        let upId = hash <$> upProposal
        let votePredicate vote = maybe False (uvProposalId vote ==) upId
        let (curPropVotes, otherVotes) = partition votePredicate upVotes
        let otherGroups = NE.groupWith uvProposalId otherVotes
        -- When there is proposal in payload, it's verified and applied.
        whenJust upProposal $
            verifyAndApplyProposal verifyAllIsKnown slotOrHeader curPropVotes
        -- Then we also apply votes from other groups.
        -- ChainDifficulty is needed, because proposal may become approved
        -- and then we'll need to track whether it becomes confirmed.
        let cd = case slotOrHeader of
                Left  _ -> Nothing
                Right h -> Just (h ^. difficultyL, h ^. headerHashG)
        mapM_ (verifyAndApplyVotesGroup cd) otherGroups
    -- If we are applying payload from block, we also check implicit
    -- agreement rule and depth of decided proposals (they can become
    -- confirmed/discarded).
    case slotOrHeader of
        Left _           -> pass
        Right mainHeader -> do
            applyImplicitAgreement
                (mainHeader ^. headerSlotL)
                (mainHeader ^. difficultyL)
                (mainHeader ^. headerHashG)
            applyDepthCheck
                (mainHeader ^. epochIndexL)
                (mainHeader ^. headerHashG)
                (mainHeader ^. difficultyL)
  where
    isEmptyPayload = isNothing upProposal && null upVotes

-- Here we verify all US-related data from header.
verifyHeader
    :: (MonadError PollVerFailure m, MonadPoll m, IsMainHeader mainHeader)
    => BlockVersion -> mainHeader -> m ()
verifyHeader lastAdopted header = do
    let versionInHeader = header ^. blockVersionL
    unlessM (canCreateBlockBV lastAdopted versionInHeader) $ do
        throwError
            PollWrongHeaderBlockVersion
            {pwhpvGiven = versionInHeader, pwhpvAdopted = lastAdopted}

-- Get stake of stakeholder who issued given vote as per given epoch.
-- If stakeholder wasn't richman at that point, PollNotRichman is thrown.
resolveVoteStake
    :: (MonadError PollVerFailure m, MonadPollRead m)
    => EpochIndex -> Coin -> UpdateVote -> m Coin
resolveVoteStake epoch totalStake vote = do
    let !id = addressHash (uvKey vote)
    thresholdPortion <- bvdUpdateProposalThd <$> getAdoptedBVData
    let threshold = applyCoinPortionUp thresholdPortion totalStake
    let errNotRichman mbStake = PollNotRichman
            { pnrStakeholder = id
            , pnrThreshold   = threshold
            , pnrStake       = mbStake }
    stake <- note (errNotRichman Nothing) =<< getRichmanStake epoch id
    when (stake < threshold) $
        throwError $ errNotRichman (Just stake)
    return stake

-- Do all necessary checks of new proposal and votes for it.
-- If it's valid, apply. Specifically, these checks are done:
--
-- 1. Check that no one stakeholder sent two update proposals within current epoch.
-- 2. If 'verifyAllIsKnown' is 'True', check that proposal has
--    no unknown attributes.
-- 3. Proposal must not exceed maximal proposal size.
-- 4. Check that there is no active proposal with the same id.
-- 5. Verify consistenty with BlockVersionState for protocol version from proposal.
-- 6. Verify that protocol version from proposal can follow last adopted protocol version.
-- 7. Check that numeric software version of application is 1 more than
--    of last confirmed proposal for this application.
-- 8. If 'slotOrHeader' is 'Right', also check that sum of positive votes
--    for this proposal is enough (at least 'updateProposalThd').
--
-- If all checks pass, proposal is added. It can be in undecided or decided
-- state (if it has enough voted stake at once).
verifyAndApplyProposal
    :: (MonadError PollVerFailure m, MonadPoll m)
    => Bool
    -> Either SlotId (Some IsMainHeader)
    -> [UpdateVote]
    -> UpdateProposal
    -> m ()
verifyAndApplyProposal verifyAllIsKnown slotOrHeader votes
                           up@UnsafeUpdateProposal {..} = do
    let !upId = hash up
    let !upFromId = addressHash upFrom
    whenM (HS.member upFromId <$> getEpochProposers) $
        throwError $ PollMoreThanOneProposalPerEpoch upFromId upId
    let epoch = slotOrHeader ^. epochIndexL
    let proposalSize = biSize up
    proposalSizeLimit <- bvdMaxProposalSize <$> getAdoptedBVData
    when (verifyAllIsKnown && not (areAttributesKnown upAttributes)) $
        throwError $
        PollUnknownAttributesInProposal
        { puapUpId = upId
        , puapAttrs = upAttributes
        }
    when (proposalSize > proposalSizeLimit) $
        throwError $
        PollTooLargeProposal
        { ptlpUpId = upId
        , ptlpSize = proposalSize
        , ptlpLimit = proposalSizeLimit
        }
    whenJustM (getProposal upId) $
        const $ throwError $ PollProposalAlreadyActive upId
    -- Here we verify consistency with regards to data from 'BlockVersionState'
    -- and update relevant state if necessary.
    verifyAndApplyProposalBVS upId epoch up
    -- Then we verify that protocol version from proposal can follow last
    -- adopted protocol version.
    verifyBlockVersion upId up
    -- We also verify that software version is expected one.
    verifySoftwareVersion upId up
    -- After that we resolve stakes of all votes.
    totalStake <- note (PollUnknownStakes epoch) =<< getEpochTotalStake epoch
    votesAndStakes <-
        mapM (\v -> (v, ) <$> resolveVoteStake epoch totalStake v) votes
    -- When necessary, we also check that proposal itself has enough
    -- positive votes to be included into block.
    when (isRight slotOrHeader) $
        verifyProposalStake totalStake votesAndStakes upId
    -- Finally we put it into context of MonadPoll together with votes for it.
    putNewProposal slotOrHeader totalStake votesAndStakes up

-- Here we check that proposal has at least 'bvdUpdateProposalThd' stake of
-- total stake in all positive votes for it.
verifyProposalStake
    :: (MonadPollRead m, MonadError PollVerFailure m)
    => Coin -> [(UpdateVote, Coin)] -> UpId -> m ()
verifyProposalStake totalStake votesAndStakes upId = do
    thresholdPortion <- bvdUpdateProposalThd <$> getAdoptedBVData
    let threshold = applyCoinPortionUp thresholdPortion totalStake
    let thresholdInt = coinToInteger threshold
    let votesSum =
            sumCoins . map snd . filter (uvDecision . fst) $ votesAndStakes
    logDebug $
        sformat
            ("Verifying stake for proposal "%shortHashF%
             ", threshold is "%int%", voted stake is "%int)
            upId thresholdInt votesSum
    when (votesSum < thresholdInt) $
        throwError
            PollSmallProposalStake
            { pspsThreshold = threshold
            , pspsActual = unsafeIntegerToCoin votesSum
            , pspsUpId = upId
            }

-- Here we verify votes for proposal which is already active. Each
-- vote must have enough stake as per distribution from epoch where
-- proposal was added.
-- We also verify that what votes correspond to real proposal in
-- undecided state.
-- Votes are assumed to be for the same proposal.
verifyAndApplyVotesGroup
    :: ApplyMode m
    => Maybe (ChainDifficulty, HeaderHash) -> NonEmpty UpdateVote -> m ()
verifyAndApplyVotesGroup cd votes = mapM_ verifyAndApplyVote votes
  where
    upId = uvProposalId $ NE.head votes
    verifyAndApplyVote vote = do
        let !stakeholderId = addressHash . uvKey $ NE.head votes
            unknownProposalErr =
                PollUnknownProposal
                {pupStakeholder = stakeholderId, pupProposal = upId}
        ps <- note unknownProposalErr =<< getProposal upId
        case ps of
            PSDecided _     -> throwError $ PollProposalIsDecided upId stakeholderId
            PSUndecided ups -> verifyAndApplyVoteDo cd ups vote

-- Here we actually apply vote to stored undecided proposal.
verifyAndApplyVoteDo
    :: ApplyMode m
    => Maybe (ChainDifficulty, HeaderHash)
    -> UndecidedProposalState
    -> UpdateVote
    -> m ()
verifyAndApplyVoteDo cd ups vote = do
    let e = siEpoch $ upsSlot ups
    totalStake <- note (PollUnknownStakes e) =<< getEpochTotalStake e
    voteStake <- resolveVoteStake e totalStake vote
    newUPS@UndecidedProposalState {..} <-
        voteToUProposalState (uvKey vote) voteStake (uvDecision vote) ups
    let newPS
            | Just decision <-
                 isDecided
                     (mkTotPositive upsPositiveStake)
                     (mkTotNegative upsNegativeStake)
                     (mkTotSum totalStake) =
                PSDecided
                    DecidedProposalState
                    { dpsUndecided = newUPS
                    , dpsDecision = decision
                    , dpsDifficulty = fst <$> cd
                    , dpsExtra = DpsExtra . snd <$> cd <*> Just False
                    }
            | otherwise = PSUndecided newUPS
    insertActiveProposal newPS

-- According to implicit agreement rule all proposals which were put
-- into blocks earlier than 'updateImplicit' slots before slot
-- of current block become implicitly decided (approved or rejected).
-- If proposal's total positive stake is bigger than negative, it's
-- approved. Otherwise it's rejected.
applyImplicitAgreement
    :: (MonadPoll m, HasProtocolConstants)
    => SlotId -> ChainDifficulty -> HeaderHash -> m ()
applyImplicitAgreement (flattenSlotId -> slotId) cd hh = do
    BlockVersionData {..} <- getAdoptedBVData
    let oldSlot = unflattenSlotId $ slotId - bvdUpdateImplicit
    -- There is no one implicit agreed proposal
    -- when slot of block is less than @bvdUpdateImplicit@
    unless (slotId < bvdUpdateImplicit) $
        mapM_ applyImplicitAgreementDo =<< getOldProposals oldSlot
  where
    applyImplicitAgreementDo ups = do
        let decided = makeImplicitlyDecided ups
        insertActiveProposal $ PSDecided decided
        let upId = hash $ upsProposal ups
            status | dpsDecision decided = "approved"
                   | otherwise = "rejected"
        logInfo $ sformat ("Proposal "%build%" is implicitly "%builder)
            upId status
    makeImplicitlyDecided ups@UndecidedProposalState {..} =
        DecidedProposalState
        { dpsUndecided = ups
        , dpsDecision = upsPositiveStake > upsNegativeStake
        , dpsDifficulty = Just cd
        , dpsExtra = Just $ DpsExtra hh True
        }

-- All decided proposals which became decided more than
-- 'blkSecurityParam' blocks deeper than current block become
-- confirmed or discarded (approved become confirmed, rejected become
-- discarded).
applyDepthCheck
    :: forall m . (ApplyMode m, HasProtocolConstants)
    => EpochIndex -> HeaderHash -> ChainDifficulty -> m ()
applyDepthCheck epoch hh (ChainDifficulty cd)
    | cd <= blkSecurityParam = pass
    | otherwise = do
        deepProposals <- getDeepProposals (ChainDifficulty (cd - blkSecurityParam))
        -- 1. Group proposals by application name
        -- 2. Sort proposals in each group by tuple
        --     (decision, whether decision is implicit, positive stake, slot when it has been proposed)
        -- 3. We discard all proposals in each group except the head
        -- 4. Concatenate all groups and process all proposals
        let winners =
                concatMap (toList . discardAllExceptHead . NE.sortBy proposalCmp) $
                NE.groupWith groupCriterion deepProposals
        unless (null deepProposals) $ mapM_ applyDepthCheckDo winners
  where
    upsAppName = svAppName . upSoftwareVersion . upsProposal
    discardAllExceptHead (a:|xs) = a :| map (\x->x {dpsDecision = False}) xs
    groupCriterion = upsAppName . dpsUndecided
    mkTuple a extra =
        ( dpsDecision a
        , not $ deImplicit extra
        , upsPositiveStake $ dpsUndecided a
        , upsSlot $ dpsUndecided a
        )

    -- This comparator chooses the most appropriate proposal among
    -- proposals of one app and with same chain difficulty.
    proposalCmp a b
      | Just extraA <- dpsExtra a
      , Just extraB <- dpsExtra b =
          compare (mkTuple b extraB) (mkTuple a extraA)
      -- The following checks just in case,
      -- if there are proposals without dpsExtra
      | Just _ <- dpsExtra a = LT
      | Just _ <- dpsExtra b = GT
      | otherwise =
          compare  (upsSlot $ dpsUndecided b) (upsSlot $ dpsUndecided a)

    applyDepthCheckDo :: DecidedProposalState -> m ()
    applyDepthCheckDo DecidedProposalState {..} = do
        let UndecidedProposalState {..} = dpsUndecided
        let sv = upSoftwareVersion upsProposal
        let bv = upBlockVersion upsProposal
        let upId = hash upsProposal
        let status | dpsDecision = "confirmed"
                   | otherwise = "discarded"
        when dpsDecision $ do
            setLastConfirmedSV sv
            DpsExtra {..} <-
                note (PollInternalError "DPS extra: expected Just, but got Nothing")
                      dpsExtra
            UpsExtra {..} <-
                note (PollInternalError "UPS extra: expected Just, but got Nothing")
                      upsExtra
            let cps = ConfirmedProposalState
                    { cpsUpdateProposal = upsProposal
                    , cpsVotes = upsVotes
                    , cpsPositiveStake = upsPositiveStake
                    , cpsNegativeStake = upsNegativeStake
                    , cpsImplicit = deImplicit
                    , cpsProposed = ueProposedBlk
                    , cpsDecided = deDecidedBlk
                    , cpsConfirmed = hh
                    , cpsAdopted = Nothing
                    }
            addConfirmedProposal cps
            proposals <- getProposalsByApp $ upsAppName dpsUndecided
            mapM_ (deactivateProposal . hash . psProposal) proposals
        needConfirmBV <- (dpsDecision &&) <$> canBeAdoptedBV bv
        if | needConfirmBV -> do
               confirmBlockVersion epoch bv
               logInfo $ sformat (build%" is competing now") bv
           | otherwise -> do
               delBVState bv
               logInfo $ sformat ("State of "%build%" is deleted") bv
        deactivateProposal upId
        logNotice $ sformat ("Proposal "%shortHashF%" is "%builder) upId status<|MERGE_RESOLUTION|>--- conflicted
+++ resolved
@@ -13,12 +13,8 @@
 import           Data.List (partition)
 import qualified Data.List.NonEmpty as NE
 import           Formatting (build, builder, int, sformat, (%))
-<<<<<<< HEAD
 import           Pos.Util.Log (logDebug, logInfo, logNotice)
 import           Universum
-=======
-import           System.Wlog (logDebug, logInfo, logNotice)
->>>>>>> 3e300b2c
 
 import           Pos.Binary.Class (biSize)
 import           Pos.Core (ChainDifficulty (..), Coin, EpochIndex, HasProtocolConstants, HeaderHash,
