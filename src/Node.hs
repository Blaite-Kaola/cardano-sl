{-# LANGUAGE BangPatterns #-}
{-# LANGUAGE RecordWildCards #-}
{-# LANGUAGE NamedFieldPuns #-}
{-# LANGUAGE GADTSyntax #-}
{-# LANGUAGE ExistentialQuantification #-}
{-# LANGUAGE RankNTypes #-}
{-# LANGUAGE DeriveDataTypeable #-}
{-# LANGUAGE KindSignatures #-}
{-# LANGUAGE FlexibleContexts #-}
{-# LANGUAGE ScopedTypeVariables #-}
{-# LANGUAGE StandaloneDeriving #-}
{-# LANGUAGE DeriveGeneric #-}
{-# LANGUAGE GeneralizedNewtypeDeriving #-}
{-# LANGUAGE RecursiveDo #-}
{-# LANGUAGE TypeApplications #-}

module Node (

      Node
    , startNode
    , stopNode

    , MessageName
    , Message (..)
    , messageName'

    , SendActions(sendTo, withConnectionTo)
    , ConversationActions(send, recv)
    , Worker
    , Listener
    , ListenerAction(..)

    , LL.NodeId(..)
    , nodeId
    , nodeEndPointAddress

    ) where

import Control.Monad.Fix (MonadFix)
import qualified Node.Internal as LL
import Node.Internal (ChannelIn(..), ChannelOut(..))
<<<<<<< HEAD
=======
import Data.String (IsString)
import Data.Binary     as Bin
import Data.Binary.Put as Bin
import Data.Binary.Get as Bin
import Data.Proxy (Proxy (..))
>>>>>>> 2025b11a
import qualified Data.ByteString.Lazy as LBS
import Data.Map.Strict (Map)
import qualified Data.Map.Strict as M
import qualified Network.Transport.Abstract as NT
import System.Random (StdGen)
import Message.Message (MessageName)
import Mockable.Class
import Mockable.Concurrent
import Mockable.Channel
import Mockable.SharedAtomic
import Mockable.Exception
import Message.Message

data Node (m :: * -> *) = Node {
       nodeLL      :: LL.Node m,
       nodeWorkers :: [ThreadId m]
     }

nodeId :: Node m -> LL.NodeId
nodeId = LL.NodeId . NT.address . LL.nodeEndPoint . nodeLL

nodeEndPointAddress :: Node m -> NT.EndPointAddress
nodeEndPointAddress x = let LL.NodeId y = nodeId x in y

type Worker packing m = SendActions packing m -> m ()

-- TODO: rename all `ListenerAction` -> `Listener`?
type Listener = ListenerAction

data ListenerAction packing m where
  -- | A listener that handles a single isolated incoming message
  ListenerActionOneMsg
    :: ( Serializable packing msg, Message msg )
    => (LL.NodeId -> SendActions packing m -> msg -> m ())
    -> ListenerAction packing m

  -- | A listener that handles an incoming bi-directional conversation.
  ListenerActionConversation
    :: ( Packable packing snd, Unpackable packing rcv, Message rcv )
    => (LL.NodeId -> ConversationActions snd rcv m -> m ())
    -> ListenerAction packing m

-- | Gets message type basing on type of incoming messages
listenerMessageName :: Listener packing m -> MessageName
listenerMessageName (ListenerActionOneMsg f) =
    let msgName :: Message msg => (msg -> m ()) -> Proxy msg -> MessageName
        msgName _ = messageName
    in  msgName (f undefined undefined) Proxy
listenerMessageName (ListenerActionConversation f) =
    let msgName :: Message rcv
                => (ConversationActions snd rcv m -> m ())
                -> Proxy rcv
                -> MessageName
        msgName _ = messageName
    in  msgName (f undefined) Proxy

data SendActions packing m = SendActions {
       -- | Send a isolated (sessionless) message to a node
       sendTo :: forall msg .
              ( Packable packing msg, Message msg )
              => LL.NodeId
              -> msg
              -> m (),

       -- | Establish a bi-direction conversation session with a node.
       withConnectionTo
           :: forall snd rcv.
            ( Packable packing snd, Message snd, Unpackable packing rcv )
           => LL.NodeId
           -> (ConversationActions snd rcv m -> m ())
           -> m ()
     }

data ConversationActions body rcv m = ConversationActions {
       -- | Send a message within the context of this conversation
       send  :: body -> m (),

       -- | Receive a message within the context of this conversation.
       --   'Nothing' means end of input (peer ended conversation).
       recv  :: m (Maybe rcv)
     }

type ListenerIndex packing m = Map MessageName (ListenerAction packing m)

makeListenerIndex :: [Listener packing m] -> (ListenerIndex packing m, [MessageName])
makeListenerIndex = foldr combine (M.empty, [])
    where
    combine action (map, existing) =
        let name = listenerMessageName action
            (replaced, map') = M.insertLookupWithKey (\_ _ _ -> action) name action map
            overlapping = maybe [] (const [name]) replaced
        in  (map', overlapping ++ existing)

-- | Send actions for a given 'LL.Node'.
nodeSendActions
    :: forall m packing .
       ( Mockable Channel m, Mockable Throw m, Mockable Catch m
       , Mockable Bracket m, Mockable Fork m, Mockable SharedAtomic m
       , Packable packing MessageName )
    => LL.Node m
    -> packing
    -> SendActions packing m
nodeSendActions node packing = SendActions nodeSendTo nodeWithConnectionTo
    where

    nodeSendTo
        :: forall msg .
           ( Packable packing msg, Message msg )
        => LL.NodeId
        -> msg
        -> m ()
    nodeSendTo = \nodeId msg ->
        LL.withOutChannel node nodeId $ \channelOut ->
<<<<<<< HEAD
            LL.writeChannel channelOut $ concatMap LBS.toChunks
                [ packMsg packing msgName
                , packMsg packing body
=======
            mapM_ (LL.writeChannel channelOut . LBS.toChunks)
                [ packMsg packing $ messageName' msg
                , packMsg packing msg
>>>>>>> 2025b11a
                ]

    nodeWithConnectionTo
        :: forall snd rcv .
           ( Packable packing snd, Message snd, Unpackable packing rcv )
        => LL.NodeId
        -> (ConversationActions snd rcv m -> m ())
        -> m ()
    nodeWithConnectionTo = \nodeId f ->
        LL.withInOutChannel node nodeId $ \inchan outchan -> do
            let msgName  = messageName (Proxy :: Proxy snd)
                cactions :: ConversationActions snd rcv m
                cactions = nodeConversationActions node nodeId packing inchan outchan
                            msgName
            LL.writeChannel outchan . LBS.toChunks $
                packMsg packing msgName
            f cactions

-- | Conversation actions for a given peer and in/out channels.
nodeConversationActions
    :: forall packing snd rcv m .
       ( Mockable Throw m, Mockable Bracket m, Mockable Channel m
       , Packable packing snd
       , Packable packing MessageName
       , Unpackable packing rcv
       )
    => LL.Node m
    -> LL.NodeId
    -> packing
    -> ChannelIn m
    -> ChannelOut m
    -> MessageName
    -> ConversationActions snd rcv m
nodeConversationActions node nodeId packing inchan outchan msgName =
    ConversationActions nodeSend nodeRecv
    where

    nodeSend = \body ->
        LL.writeChannel outchan . LBS.toChunks $ packMsg packing body

    nodeRecv = do
        next <- recvNext inchan packing
        case next of
            End -> pure Nothing
            NoParse -> error "Unexpected end of conversation input"
            Input t -> pure (Just t)

-- | Spin up a node given a set of workers and listeners, using a given network
--   transport to drive it.
startNode
    :: forall packing m .
       ( Mockable Fork m, Mockable Throw m, Mockable Channel m
       , Mockable SharedAtomic m, Mockable Bracket m, Mockable Catch m
       , MonadFix m
       , Serializable packing MessageName
       )
    => NT.EndPoint m
    -> StdGen
    -> packing
    -> [Worker packing m]
    -> [Listener packing m]
    -> m (Node m)
startNode endPoint prng packing workers listeners = do
    rec { node <- LL.startNode endPoint prng (handlerIn node sendActions) (handlerInOut node)
        ; let sendActions = nodeSendActions node packing
        }
    tids <- sequence
              [ fork $ worker sendActions
              | worker <- workers ]
    return Node {
      nodeLL      = node,
      nodeWorkers = tids
    }
  where
    -- Index the listeners by message name, for faster lookup.
    -- TODO: report conflicting names, or statically eliminate them using
    -- DataKinds and TypeFamilies.
    listenerIndex :: ListenerIndex packing m
    (listenerIndex, conflictingNames) = makeListenerIndex listeners

    -- Handle incoming data from unidirectional connections: try to read the
    -- message name, use it to determine a listener, parse the body, then
    -- run the listener.
    handlerIn :: LL.Node m -> SendActions packing m -> LL.NodeId -> ChannelIn m -> m ()
    handlerIn node sendActions peerId inchan = do
        input <- recvNext inchan packing
        case input of
            End -> error "handerIn : unexpected end of input"
            -- TBD recurse and continue handling even after a no parse?
            NoParse -> error "handlerIn : failed to parse message name"
            Input msgName -> do
                let listener = M.lookup msgName listenerIndex
                case listener of
                    Just (ListenerActionOneMsg action) -> do
                        input' <- recvNext inchan packing
                        case input' of
                            End -> error "handerIn : unexpected end of input"
                            NoParse -> error "handlerIn : failed to parse message body"
                            Input msgBody -> do
                                action peerId sendActions msgBody
                    -- If it's a conversation listener, then that's an error, no?
                    Just (ListenerActionConversation _) -> error ("handlerIn : wrong listener type. Expected unidirectional for " ++ show msgName)
                    Nothing -> error ("handlerIn : no listener for " ++ show msgName)

    -- Handle incoming data from a bidirectional connection: try to read the
    -- message name, then choose a listener and fork a thread to run it.
    handlerInOut :: LL.Node m -> LL.NodeId -> ChannelIn m -> ChannelOut m -> m ()
    handlerInOut node peerId inchan outchan = do
        input <- recvNext inchan packing
        case input of
            End -> error "handlerInOut : unexpected end of input"
            NoParse -> error "handlerInOut : failed to parse message name"
            Input msgName -> do
                let listener = M.lookup msgName listenerIndex
                case listener of
                    Just (ListenerActionConversation action) ->
                        let cactions = nodeConversationActions node peerId packing
                                inchan outchan msgName
                        in  action peerId cactions
                    Just (ListenerActionOneMsg _) -> error ("handlerInOut : wrong listener type. Expected bidirectional for " ++ show msgName)
                    Nothing -> error ("handlerInOut : no listener for " ++ show msgName)

stopNode :: ( Mockable Fork m ) => Node m -> m ()
stopNode Node {..} = do
    LL.stopNode nodeLL
    -- Stop the workers
    mapM_ killThread nodeWorkers
    -- alternatively we could try stopping new incoming messages
    -- and wait for all handlers to finish

recvNext
    :: ( Mockable Channel m, Unpackable packing thing )
    => ChannelIn m
    -> packing
    -> m (Input thing)
recvNext (ChannelIn chan) packing = unpackMsg packing chan<|MERGE_RESOLUTION|>--- conflicted
+++ resolved
@@ -39,17 +39,10 @@
 import Control.Monad.Fix (MonadFix)
 import qualified Node.Internal as LL
 import Node.Internal (ChannelIn(..), ChannelOut(..))
-<<<<<<< HEAD
-=======
-import Data.String (IsString)
-import Data.Binary     as Bin
-import Data.Binary.Put as Bin
-import Data.Binary.Get as Bin
-import Data.Proxy (Proxy (..))
->>>>>>> 2025b11a
 import qualified Data.ByteString.Lazy as LBS
 import Data.Map.Strict (Map)
 import qualified Data.Map.Strict as M
+import Data.Proxy (Proxy (..))
 import qualified Network.Transport.Abstract as NT
 import System.Random (StdGen)
 import Message.Message (MessageName)
@@ -160,15 +153,9 @@
         -> m ()
     nodeSendTo = \nodeId msg ->
         LL.withOutChannel node nodeId $ \channelOut ->
-<<<<<<< HEAD
             LL.writeChannel channelOut $ concatMap LBS.toChunks
-                [ packMsg packing msgName
-                , packMsg packing body
-=======
-            mapM_ (LL.writeChannel channelOut . LBS.toChunks)
                 [ packMsg packing $ messageName' msg
                 , packMsg packing msg
->>>>>>> 2025b11a
                 ]
 
     nodeWithConnectionTo
