{-# LANGUAGE AllowAmbiguousTypes #-}
{-# LANGUAGE CPP                 #-}
{-# LANGUAGE DataKinds           #-}
{-# LANGUAGE RankNTypes          #-}
{-# LANGUAGE ScopedTypeVariables #-}
{-# LANGUAGE TypeOperators       #-}

module Main
       ( main
       ) where

import           Universum

import           Control.Lens        (views)
import           Data.Maybe          (fromJust)
import           Ether.Internal      (HasLens (..))
import           Formatting          (sformat, shown, (%))
import           Mockable            (Production, currentTime, runProduction)
import           System.Wlog         (logError, logInfo)

import           Pos.Binary          ()
import qualified Pos.CLI             as CLI
import           Pos.Communication   (ActionSpec (..), OutSpecs, WorkerSpec, worker)
import           Pos.Constants       (isDevelopment)
import           Pos.Context         (HasNodeContext)
import           Pos.Core.Types      (Timestamp (..))
import           Pos.Launcher        (NodeParams (..), NodeResources (..),
                                      bracketNodeResources, hoistNodeResources, runNode,
                                      runNodeReal)
import           Pos.Security        (SecurityWorkersClass)
import           Pos.Shutdown        (triggerShutdown)
import           Pos.Ssc.Class       (SscConstraint, SscParams)
import           Pos.Ssc.GodTossing  (SscGodTossing)
import           Pos.Ssc.NistBeacon  (SscNistBeacon)
import           Pos.Ssc.SscAlgo     (SscAlgo (..))
import           Pos.Update.Context  (UpdateContext, ucUpdateSemaphore)
import           Pos.Util            (inAssertMode)
import           Pos.Util.UserSecret (usVss)
import           Pos.Util.Util       (powerLift)
import           Pos.WorkMode        (RealMode, WorkMode)
#ifdef WITH_WEB
import           Pos.Web             (serveWebGT)
#ifdef WITH_WALLET
import           Pos.Wallet.Web      (WalletWebMode, bracketWalletWS, bracketWalletWebDB,
                                      runWRealMode, walletServeWebFull, walletServerOuts)
#endif
#endif

import           NodeOptions         (Args (..), getNodeOptions)
import           Params              (getNodeParams, gtSscParams)

----------------------------------------------------------------------------
-- Without wallet
----------------------------------------------------------------------------

actionWithoutWallet ::
       forall ssc. (SscConstraint ssc, SecurityWorkersClass ssc)
    => SscParams ssc
    -> NodeParams
    -> Production ()
actionWithoutWallet sscParams nodeParams = do
    runNodeReal @ssc nodeParams sscParams plugins
  where
    plugins :: ([WorkerSpec (RealMode ssc)], OutSpecs)
    plugins = updateTriggerWorker

updateTriggerWorker
    :: SscConstraint ssc
    => ([WorkerSpec (RealMode ssc)], OutSpecs)
updateTriggerWorker = first pure $ worker mempty $ \_ -> do
    logInfo "Update trigger worker is locked"
    void $ takeMVar =<< views (lensOf @UpdateContext) ucUpdateSemaphore
    triggerShutdown

----------------------------------------------------------------------------
-- With wallet
----------------------------------------------------------------------------

#ifdef WITH_WALLET

actionWithWallet :: SscParams SscGodTossing -> NodeParams -> Args -> Production ()
actionWithWallet sscParams nodeParams args@Args {..} =
    bracketWalletWebDB walletDbPath walletRebuildDb $ \db ->
        bracketWalletWS $ \conn -> do
            bracketNodeResources nodeParams sscParams $ \nr@NodeResources {..} ->
                runWRealMode
                    db
                    conn
                    (hoistNodeResources powerLift nr)
                    (runNode @SscGodTossing nrContext plugins)
  where
    convPlugins = (, mempty) . map (\act -> ActionSpec $ \__vI __sA -> act)
    plugins :: ([WorkerSpec WalletWebMode], OutSpecs)
    plugins = convPlugins (pluginsGT args) <> walletProd args

walletProd :: Args -> ([WorkerSpec WalletWebMode], OutSpecs)
walletProd Args {..} = first pure $ worker walletServerOuts $ \sendActions ->
    walletServeWebFull
        sendActions
        walletDebug
        walletPort

#else

actionWithWallet :: panic
actionWithWallet = error "actionWithWallet"

<<<<<<< HEAD
#ifdef WITH_WEB
plugins ::
    ( SscConstraint ssc
    , WorkMode ssc m
    , MonadNodeContext ssc m
    ) => Args -> [m ()]
plugins Args {..}
    | enableWeb = [serveWebBase webPort walletTLSCertPath walletTLSKeyPath walletTLSCAPath]
    | otherwise = []
=======
>>>>>>> 5e82d12a
#endif

#ifdef WITH_WEB
pluginsGT ::
    ( WorkMode SscGodTossing ctx m
    , HasNodeContext SscGodTossing ctx
    ) => Args -> [m ()]
pluginsGT Args {..}
    | enableWeb = [serveWebGT webPort walletTLSCertPath walletTLSKeyPath walletTLSCAPath]
    | otherwise = []
#endif

<<<<<<< HEAD
updateTriggerWorker
    :: SscConstraint ssc
    => ([WorkerSpec (RawRealModeK ssc)], OutSpecs)
updateTriggerWorker = first pure $ worker mempty $ \_ -> do
    logInfo "Update trigger worker is locked"
    void $ takeMVar =<< Ether.asks' ucUpdateSemaphore
    triggerShutdown

walletServe
    :: SscConstraint ssc
    => Args
    -> ([WorkerSpec (RawRealModeK ssc)], OutSpecs)
#if defined WITH_WEB && defined WITH_WALLET
walletServe Args {..} =
    if enableWallet
    then first pure $ worker walletServerOuts $ \sendActions ->
            walletServeWebFull
                sendActions
                walletDebug
                walletDbPath
                walletRebuildDb walletPort
                walletTLSCertPath walletTLSKeyPath
                walletTLSCAPath
    else updateTriggerWorker
#else
walletServe _ = updateTriggerWorker
#endif

walletProd
    :: SscConstraint ssc
    => Args
    -> ([WorkerSpec (ProductionMode ssc)], OutSpecs)
walletProd args = first (map liftPlugin) (walletServe args)
  where
    liftPlugin (ActionSpec p) = ActionSpec $ \vI sa ->
        lift . p vI $ hoistSendActions getNoStatsT lift sa

walletStats
    :: SscConstraint ssc
    => Args
    -> ([WorkerSpec (StatsMode ssc)], OutSpecs)
walletStats args = first (map liftPlugin) (walletServe args)
  where
    liftPlugin (ActionSpec p) = ActionSpec $ \vI sa -> do
        s <- getStatsMap
        lift . p vI $ hoistSendActions (runStatsT' s) lift sa
=======
----------------------------------------------------------------------------
-- Utilities
----------------------------------------------------------------------------
>>>>>>> 5e82d12a

printFlags :: IO ()
printFlags = do
    if isDevelopment
        then putText "[Attention] We are in DEV mode"
        else putText "[Attention] We are in PRODUCTION mode"
#ifdef WITH_WEB
    putText "[Attention] Software is built with web part"
#endif
#ifdef WITH_WALLET
    putText "[Attention] Software is built with wallet part"
#endif
    inAssertMode $ putText "Asserts are ON"

----------------------------------------------------------------------------
-- Main action
----------------------------------------------------------------------------

main :: IO ()
main = do
    args <- getNodeOptions
    printFlags
    runProduction (action args)

action :: Args -> Production ()
action args@Args {..} = do
    systemStart <- CLI.getNodeSystemStart $ CLI.sysStart commonArgs
    logInfo $ sformat ("System start time is " % shown) systemStart
    t <- currentTime
    logInfo $ sformat ("Current time is " % shown) (Timestamp t)
    currentParams <- getNodeParams args systemStart
    putText $ "Running using " <> show (CLI.sscAlgo commonArgs)
#ifdef WITH_WALLET
    putText $ "Is wallet enabled: " <> show enableWallet
#else
    putText "Wallet is disabled, because software is built w/o it"
#endif
    putText $ "Static peers is on: " <> show staticPeers

    let vssSK = fromJust $ npUserSecret currentParams ^. usVss
    let gtParams = gtSscParams args vssSK

    let sscParams :: Either (SscParams SscNistBeacon) (SscParams SscGodTossing)
        sscParams = bool (Left ()) (Right gtParams) (CLI.sscAlgo commonArgs == GodTossingAlgo)
#if defined(WITH_WALLET) && defined(WITH_WEB)
    let userWantsWallet = enableWallet
#else
    let userWantsWallet = False
#endif
    case (userWantsWallet, sscParams) of
        (False, Left par)  -> actionWithoutWallet @SscNistBeacon par currentParams
        (False, Right par) -> actionWithoutWallet @SscGodTossing par currentParams
        (True, Left _)     -> logError "Wallet does not support NIST beacon!"
        (True, Right par)  -> actionWithWallet par currentParams args<|MERGE_RESOLUTION|>--- conflicted
+++ resolved
@@ -99,24 +99,15 @@
         sendActions
         walletDebug
         walletPort
+        walletTLSCertPath
+        walletTLSKeyPath
+        walletTLSCAPath
 
 #else
 
 actionWithWallet :: panic
 actionWithWallet = error "actionWithWallet"
 
-<<<<<<< HEAD
-#ifdef WITH_WEB
-plugins ::
-    ( SscConstraint ssc
-    , WorkMode ssc m
-    , MonadNodeContext ssc m
-    ) => Args -> [m ()]
-plugins Args {..}
-    | enableWeb = [serveWebBase webPort walletTLSCertPath walletTLSKeyPath walletTLSCAPath]
-    | otherwise = []
-=======
->>>>>>> 5e82d12a
 #endif
 
 #ifdef WITH_WEB
@@ -129,58 +120,9 @@
     | otherwise = []
 #endif
 
-<<<<<<< HEAD
-updateTriggerWorker
-    :: SscConstraint ssc
-    => ([WorkerSpec (RawRealModeK ssc)], OutSpecs)
-updateTriggerWorker = first pure $ worker mempty $ \_ -> do
-    logInfo "Update trigger worker is locked"
-    void $ takeMVar =<< Ether.asks' ucUpdateSemaphore
-    triggerShutdown
-
-walletServe
-    :: SscConstraint ssc
-    => Args
-    -> ([WorkerSpec (RawRealModeK ssc)], OutSpecs)
-#if defined WITH_WEB && defined WITH_WALLET
-walletServe Args {..} =
-    if enableWallet
-    then first pure $ worker walletServerOuts $ \sendActions ->
-            walletServeWebFull
-                sendActions
-                walletDebug
-                walletDbPath
-                walletRebuildDb walletPort
-                walletTLSCertPath walletTLSKeyPath
-                walletTLSCAPath
-    else updateTriggerWorker
-#else
-walletServe _ = updateTriggerWorker
-#endif
-
-walletProd
-    :: SscConstraint ssc
-    => Args
-    -> ([WorkerSpec (ProductionMode ssc)], OutSpecs)
-walletProd args = first (map liftPlugin) (walletServe args)
-  where
-    liftPlugin (ActionSpec p) = ActionSpec $ \vI sa ->
-        lift . p vI $ hoistSendActions getNoStatsT lift sa
-
-walletStats
-    :: SscConstraint ssc
-    => Args
-    -> ([WorkerSpec (StatsMode ssc)], OutSpecs)
-walletStats args = first (map liftPlugin) (walletServe args)
-  where
-    liftPlugin (ActionSpec p) = ActionSpec $ \vI sa -> do
-        s <- getStatsMap
-        lift . p vI $ hoistSendActions (runStatsT' s) lift sa
-=======
 ----------------------------------------------------------------------------
 -- Utilities
 ----------------------------------------------------------------------------
->>>>>>> 5e82d12a
 
 printFlags :: IO ()
 printFlags = do
