{-# LANGUAGE ScopedTypeVariables #-}

-- | Server which deals with blocks processing.

module Pos.Block.Network.Retrieval
       ( retrievalWorker
       , triggerRecovery
       , handleUnsolicitedHeaders
       , requestTip
       , requestHeaders
       , addToBlockRequestQueue
       , mkHeadersRequest
       , requestTipOuts
       ) where

import           Control.Concurrent.STM     (isEmptyTBQueue, isFullTBQueue, putTMVar,
                                             readTBQueue, tryReadTMVar, tryTakeTMVar,
                                             writeTBQueue)
import           Control.Lens               (_Wrapped)
import           Control.Monad.Except       (ExceptT, runExceptT, throwError)
import           Data.List.NonEmpty         ((<|))
import qualified Data.List.NonEmpty         as NE
import           Formatting                 (build, int, sformat, shown, stext, (%))
import           Mockable                   (fork, handleAll, throw)
import           Serokell.Util.Text         (listJson)
import           Serokell.Util.Verify       (isVerSuccess)
import           System.Wlog                (logDebug, logError, logInfo, logWarning)
import           Universum

import           Pos.Binary.Communication   ()
import           Pos.Block.Logic            (ClassifyHeaderRes (..),
                                             ClassifyHeadersRes (..), classifyHeaders,
                                             classifyNewHeader, getHeadersOlderExp,
                                             lcaWithMainChain, verifyAndApplyBlocks,
                                             withBlkSemaphore)
import qualified Pos.Block.Logic            as L
import           Pos.Block.Network.Announce (announceBlock, announceBlockOuts)
import           Pos.Block.Network.Types    (MsgBlock (..), MsgGetBlocks (..),
                                             MsgGetHeaders (..), MsgHeaders (..))
import           Pos.Block.Types            (Blund)
import           Pos.Communication.Limits   (LimitedLength, reifyMsgLimit,
                                             recvLimited)
import           Pos.Communication.Protocol (ConversationActions (..), NodeId, OutSpecs,
                                             SendActions (..), WorkerSpec, convH,
                                             toOutSpecs, worker)
import           Pos.Constants              (blkSecurityParam)
import           Pos.Context                (NodeContext (..), getNodeContext,
                                             isRecoveryMode)
import           Pos.Crypto                 (shortHashF)
import qualified Pos.DB                     as DB
import           Pos.DHT.Model              (converseToNeighbors)
import           Pos.Reporting.Methods      (reportMisbehaviourMasked, reportingFatal)
import           Pos.Ssc.Class              (Ssc, SscWorkersClass)
import           Pos.Types                  (Block, BlockHeader, HasHeaderHash (..),
                                             HeaderHash, blockHeader, difficultyL,
                                             gbHeader, prevBlockL, verifyHeaders)
import           Pos.Util                   (NE, NewestFirst (..), OldestFirst (..),
                                             inAssertMode, _neHead, _neLast)
import           Pos.Util.Shutdown          (ifNotShutdown)
import           Pos.WorkMode               (WorkMode)

data VerifyBlocksException = VerifyBlocksException Text deriving Show
instance Exception VerifyBlocksException

retrievalWorker
    :: forall ssc m.
       (SscWorkersClass ssc, WorkMode ssc m)
    => (WorkerSpec m, OutSpecs)
retrievalWorker = worker outs $ \sendActions -> handleAll handleWE $ do
    NodeContext{..} <- getNodeContext
    let loop queue recHeaderVar = ifNotShutdown $ reportingFatal $ do
<<<<<<< HEAD
           ph <- atomically $ readTBQueue queue
           handleAll (handleLE recHeaderVar ph) $ reportingFatal $
               handle sendActions ph
           let needQueryMore = atomically $ do
                   isEmpty <- isEmptyTBQueue queue
                   recHeader <- tryReadTMVar recHeaderVar
                   pure $ guard isEmpty *> recHeader
           whenJustM needQueryMore $ \(peerId, rHeader) ->
               whileM (atomically $ isEmptyTBQueue queue) $ do
                   logDebug "Queue is empty, we're in recovery mode -> querying more"
                   whenJustM (mkHeadersRequest (Just $ headerHash rHeader)) $ \mghNext ->
                       handleAll (handleLE recHeaderVar ph) $ reportingFatal $
                       reifyMsgLimit (Proxy @(MsgHeaders ssc)) $ \limitProxy ->
                            withConnectionTo sendActions peerId $ \_peerData ->
                                requestHeaders mghNext (Just rHeader) peerId
                                limitProxy
           loop queue recHeaderVar

=======
            logDebug "Waiting on the queue"
            ph <- atomically $ readTBQueue queue
            handleAll (handleLE recHeaderVar ph) $ reportingFatal $
                handle sendActions ph
            let needQueryMore = atomically $ do
                    isEmpty <- isEmptyTBQueue queue
                    recHeader <- tryReadTMVar recHeaderVar
                    pure $ guard isEmpty *> recHeader
            let tryFillQueue (0 :: Int) _ =
                    void $ atomically $ tryTakeTMVar recHeaderVar
                tryFillQueue tries action =
                    whenM (atomically $ isEmptyTBQueue queue) $
                    action >> tryFillQueue (tries - 1) action
            tryFillQueue 5 $ whenJustM needQueryMore $ \(peerId, rHeader) -> do
                logDebug "Queue is empty, we're in recovery mode -> querying more"
                whenJustM (mkHeadersRequest (Just $ headerHash rHeader)) $ \mghNext ->
                    handleAll (handleLE recHeaderVar ph) $ reportingFatal $
                    withConnectionTo sendActions peerId $ \_peerData ->
                        requestHeaders mghNext (Just rHeader) peerId
            loop queue recHeaderVar
>>>>>>> 03f5721a
    logDebug "Starting retrievalWorker loop"
    loop ncBlockRetrievalQueue ncRecoveryHeader
  where
    outs = announceBlockOuts
              <> toOutSpecs [convH (Proxy :: Proxy MsgGetBlocks)
                                   (Proxy :: Proxy (MsgBlock ssc))
                            ]
    handleWE e = do
        logError $ sformat ("retrievalWorker: error caught "%shown) e
        throw e
    dropUpdateHeader = do
        progressHeaderVar <- ncProgressHeader <$> getNodeContext
        void $ atomically $ tryTakeTMVar progressHeaderVar
    dropRecoveryHeader recHeaderVar peerId = do
        (kicked,realPeer) <- atomically $ do
            let processKick (peer,_) = do
                    let p = peer == peerId
                    when p $ void $ tryTakeTMVar recHeaderVar
                    pure (p, Just peer)
            maybe (pure (True,Nothing)) processKick =<< tryReadTMVar recHeaderVar
        when kicked $ logWarning $
            sformat ("Recovery mode communication dropped with peer "%build) peerId
        unless kicked $
            logDebug $ "Recovery mode wasn't disabled: " <>
                       maybe "noth" show realPeer <> " vs " <> show peerId
    handleLE recHeaderVar (peerId, headers) e = do
        logWarning $ sformat
            ("Error handling peerId="%build%", headers="%listJson%": "%shown)
            peerId (fmap headerHash headers) e
        dropUpdateHeader
        void $ dropRecoveryHeader recHeaderVar peerId
    handle sendActions (peerId, headers) = do
        logDebug $ sformat
            ("retrievalWorker: handling peerId="%build%", headers="%listJson)
            peerId (fmap headerHash headers)
        classificationRes <- classifyHeaders' headers
        let newestHeader = headers ^. _Wrapped . _neHead
            newestHash = headerHash newestHeader
            oldestHash = headerHash $ headers ^. _Wrapped . _neLast
        case classificationRes of
            CHsValid lcaChild ->
                void $ handleCHsValid sendActions peerId lcaChild newestHash
            CHsUseless reason ->
                logDebug $ sformat uselessFormat oldestHash newestHash reason
            CHsInvalid reason ->
                logWarning $ sformat invalidFormat oldestHash newestHash reason
    classifyHeaders' (NewestFirst (header :| [])) = do
        classificationRes <- classifyNewHeader header
        -- TODO: should we set 'To' hash to hash of header or leave it unlimited?
        case classificationRes of
            CHContinues -> pure $ CHsValid header
            CHAlternative ->
                pure $ CHsInvalid "Expected header to be continuation, not alternative"
            CHUseless reason -> pure $ CHsUseless reason
            CHInvalid reason -> pure $ CHsInvalid reason
    classifyHeaders' headers = classifyHeaders headers
    validFormat =
        "Requesting blocks from " %shortHashF % " to " %shortHashF
    invalidFormat =
        "Chain of headers from " %shortHashF % " to " %shortHashF %
        " is considered invalid: " %stext
    uselessFormat =
        "Chain of headers from " %shortHashF % " to " %shortHashF %
        " is useless for the following reason: " %stext
    handleCHsValid sendActions peerId lcaChild newestHash = do
        let lcaChildHash = headerHash lcaChild
        logDebug $ sformat validFormat lcaChildHash newestHash
        reifyMsgLimit (Proxy @(MsgBlock ssc)) $ \(_ :: Proxy s0) ->
          withConnectionTo sendActions peerId $
          \_peerData (conv :: ConversationActions MsgGetBlocks
                (LimitedLength s0 (MsgBlock ssc)) m) -> do
            send conv $ mkBlocksRequest lcaChildHash newestHash
            chainE <- runExceptT (retrieveBlocks conv lcaChild newestHash)
            recHeaderVar <- ncRecoveryHeader <$> getNodeContext
            case chainE of
                Left e -> do
                    logWarning $ sformat
                        ("Error retrieving blocks from "%shortHashF%
                         " to "%shortHashF%" from peer "%build%": "%stext)
                        lcaChildHash newestHash peerId e
                    dropRecoveryHeader recHeaderVar peerId
                Right blocks -> do
                    logDebug $ sformat
                        ("retrievalWorker: retrieved blocks "%listJson)
                        (map (headerHash . view blockHeader) blocks)
                    handleBlocks peerId blocks sendActions
                    dropUpdateHeader
                    -- If we've downloaded block that has header
                    -- ncRecoveryHeader, we're not in recovery mode
                    -- anymore.
                    atomically $ whenJustM (tryReadTMVar recHeaderVar) $ \(_,rHeader) ->
                        when (headerHash rHeader `elem` map headerHash blocks)
                             (void $ tryTakeTMVar recHeaderVar)
    retrieveBlocks conv lcaChild endH = do
        blocks <- retrieveBlocks' 0 conv (lcaChild ^. prevBlockL) endH
        let b0 = blocks ^. _Wrapped . _neHead
        if headerHash b0 == headerHash lcaChild
           then return blocks
           else throwError $ sformat
                    ("First block of chain is "%build%
                     " instead of expected "%build)
                    (b0 ^. blockHeader) lcaChild
    retrieveBlocks'
        :: forall s.
           Int
        -> ConversationActions MsgGetBlocks (LimitedLength s (MsgBlock ssc)) m
        -> HeaderHash          -- ^ We're expecting a child of this block
        -> HeaderHash          -- ^ Block at which to stop
        -> ExceptT Text m (OldestFirst NE (Block ssc))
    retrieveBlocks' i conv prevH endH = lift (recvLimited conv) >>= \case
        Nothing -> throwError $ sformat ("Failed to receive block #"%int) i
        Just (MsgBlock block) -> do
            let prevH' = block ^. prevBlockL
                curH = headerHash block
            when (prevH' /= prevH) $ do
                throwError $ sformat
                    ("Received block #"%int%" with prev hash "%shortHashF%" while "%
                     shortHashF%" was expected: "%build)
                    i prevH' prevH (block ^. blockHeader)
            progressHeaderVar <- ncProgressHeader <$> getNodeContext
            atomically $ do void $ tryTakeTMVar progressHeaderVar
                            putTMVar progressHeaderVar $ block ^. blockHeader
            if curH == endH
            then pure $ one block
            else over _Wrapped (block <|) <$> retrieveBlocks' (i+1) conv curH endH

-- | Triggers recovery based on established communication.
triggerRecovery :: forall ssc m. WorkMode ssc m => SendActions m -> m ()
triggerRecovery sendActions = unlessM isRecoveryMode $ do
    logDebug "Recovery triggered"
<<<<<<< HEAD
    reifyMsgLimit (Proxy @(MsgHeaders ssc)) $ \limitProxy ->
        converseToNeighbors sendActions (requestTip limitProxy)
=======
    converseToNeighbors sendActions requestTip `catch`
        (\(e :: SomeException) ->
           logDebug ("Error happened in triggerRecovery" <> show e) >> throwM e)
    logDebug "Recovery triggered ended"
>>>>>>> 03f5721a

-- | Make 'GetHeaders' message using our main chain. This function
-- chooses appropriate 'from' hashes and puts them into 'GetHeaders'
-- message.
mkHeadersRequest
    :: WorkMode ssc m
    => Maybe HeaderHash -> m (Maybe MsgGetHeaders)
mkHeadersRequest upto = do
    mbHeaders <- nonEmpty . toList <$> getHeadersOlderExp Nothing
    pure $ (\h -> MsgGetHeaders (NE.toList h) upto) <$> mbHeaders

-- Second case of 'handleBlockheaders'
handleUnsolicitedHeaders
    :: forall ssc s m.
       (WorkMode ssc m)
    => NonEmpty (BlockHeader ssc)
    -> NodeId
    -> ConversationActions MsgGetHeaders (LimitedLength s (MsgHeaders ssc)) m
    -> m ()
handleUnsolicitedHeaders (header :| []) peerId conv =
    handleUnsolicitedHeader header peerId conv
-- TODO: ban node for sending more than one unsolicited header.
handleUnsolicitedHeaders (h:|hs) _ _ = do
    logWarning "Someone sent us nonzero amount of headers we didn't expect"
    logWarning $ sformat ("Here they are: "%listJson) (h:hs)

handleUnsolicitedHeader
    :: forall ssc s m.
       (WorkMode ssc m)
    => BlockHeader ssc
    -> NodeId
    -> ConversationActions MsgGetHeaders (LimitedLength s (MsgHeaders ssc)) m
    -> m ()
handleUnsolicitedHeader header peerId conv = do
    logDebug $ sformat
        ("handleUnsolicitedHeader: single header "%shortHashF%" was propagated, processing")
        hHash
    classificationRes <- classifyNewHeader header
    -- TODO: should we set 'To' hash to hash of header or leave it unlimited?
    case classificationRes of
        CHContinues -> do
            logDebug $ sformat continuesFormat hHash
            addToBlockRequestQueue (one header) Nothing peerId
        CHAlternative -> do
            logInfo $ sformat alternativeFormat hHash
            mghM <- mkHeadersRequest (Just hHash)
            whenJust mghM $ \mgh ->
                requestHeaders mgh (Just header) peerId Proxy conv
        CHUseless reason -> logDebug $ sformat uselessFormat hHash reason
        CHInvalid _ -> do
            logDebug $ sformat ("handleUnsolicited: header "%shortHashF%" is invalid") hHash
            pass -- TODO: ban node for sending invalid block.
  where
    hHash = headerHash header
    continuesFormat =
        "Header " %shortHashF %
        " is a good continuation of our chain, requesting it"
    alternativeFormat =
        "Header " %shortHashF %
        " potentially represents good alternative chain, requesting more headers"
    uselessFormat =
        "Header " %shortHashF % " is useless for the following reason: " %stext


-- | Result of 'matchHeadersRequest'
data MatchReqHeadersRes
    = MRGood
      -- ^ Headers were indeed requested and precisely match our
      -- request
    | MRUnexpected
      -- ^ Headers don't represent valid response to our request.
    | MRRecovery
      -- ^ Headers are valid, but chain length is too big and last
      -- element doesn't match expected 'mghTo', so we're in "after
      -- offline ~ recovery" mode.
    deriving (Show)

matchRequestedHeaders
    :: (Ssc ssc)
    => NewestFirst NE (BlockHeader ssc) -> MsgGetHeaders -> MatchReqHeadersRes
matchRequestedHeaders headers MsgGetHeaders{..} =
    let newTip      = headers ^. _Wrapped . _neHead
        startHeader = headers ^. _Wrapped . _neLast
        startMatches =
            or [ (startHeader ^. headerHashG) `elem` mghFrom
               , (startHeader ^. prevBlockL) `elem` mghFrom]
        recoveryMode = length headers > blkSecurityParam
        mghToMatches
            | recoveryMode = True
            | isNothing mghTo = True
            | otherwise =  Just (headerHash newTip) == mghTo
        boolMatch = and [startMatches, mghToMatches, formChain]
     in case (boolMatch, recoveryMode) of
        (True, False) -> MRGood
        (True, True)  -> MRRecovery
        (False, _)    -> MRUnexpected
  where
    formChain = isVerSuccess $
        verifyHeaders True (headers & _Wrapped %~ toList)

requestTipOuts :: OutSpecs
requestTipOuts =
    toOutSpecs [ convH (Proxy :: Proxy MsgGetHeaders)
                       (Proxy :: Proxy (MsgHeaders ssc)) ]

-- Is used if we're recovering after offline and want to know what's
-- current blockchain state.
requestTip
    :: forall ssc s m.
       (WorkMode ssc m)
    => Proxy s
    -> NodeId
    -> ConversationActions MsgGetHeaders (LimitedLength s (MsgHeaders ssc)) m
    -> m ()
requestTip _ peerId conv = do
    logDebug "Requesting tip..."
    send conv (MsgGetHeaders [] Nothing)
    whenJustM (recvLimited conv) handleTip
  where
    handleTip (MsgHeaders (NewestFirst (tip:|[]))) = do
        logDebug $ sformat ("Got tip "%shortHashF%", processing") (headerHash tip)
        handleUnsolicitedHeader tip peerId conv
    handleTip _ = pass

-- Second argument is mghTo block header (not hash). Don't pass it
-- only if you don't know it.
requestHeaders
    :: forall ssc s m.
       (WorkMode ssc m)
    => MsgGetHeaders
    -> Maybe (BlockHeader ssc)
    -> NodeId
    -> Proxy s
    -> ConversationActions MsgGetHeaders (LimitedLength s (MsgHeaders ssc)) m
    -> m ()
requestHeaders mgh recoveryHeader peerId _ conv = do
    logDebug $ sformat ("requestHeaders: withConnection: sending "%build) mgh
    send conv mgh
    mHeaders <- recvLimited conv
    flip (maybe onNothing) mHeaders $ \(MsgHeaders headers) -> do
        logDebug $ sformat
            ("requestHeaders: withConnection: received "%listJson)
            (map headerHash headers)
        case matchRequestedHeaders headers mgh of
            MRGood       -> do
                handleRequestedHeaders headers Nothing peerId
            MRUnexpected -> handleUnexpected headers peerId
            MRRecovery   -> do
                logDebug "Handling header requests in recovery mode"
                handleRequestedHeaders headers recoveryHeader peerId
  where
    onNothing = logWarning "requestHeaders: received Nothing, waiting for MsgHeaders"
    handleUnexpected hs _ = do
        -- TODO: ban node for sending unsolicited header in conversation
        logWarning $ sformat
            ("requestHeaders: headers received were not requested, address: " % build)
            peerId
        logWarning $ sformat ("requestHeaders: unexpected headers: "%listJson) hs


-- First case of 'handleBlockheaders'
handleRequestedHeaders
    :: forall ssc m.
       (WorkMode ssc m)
    => NewestFirst NE (BlockHeader ssc)
    -> Maybe (BlockHeader ssc)
    -> NodeId
    -> m ()
handleRequestedHeaders headers recoveryTip peerId = do
    logDebug "handleRequestedHeaders: headers were requested, will process"
    classificationRes <- classifyHeaders headers
    let newestHeader = headers ^. _Wrapped . _neHead
        newestHash = headerHash newestHeader
        oldestHash = headerHash $ headers ^. _Wrapped . _neLast
    case classificationRes of
        CHsValid lcaChild -> do
            let lcaHash = lcaChild ^. prevBlockL
            let headers' = NE.takeWhile ((/= lcaHash) . headerHash)
                                        (getNewestFirst headers)
            logDebug $ sformat validFormat (headerHash lcaChild)newestHash
            case NE.nonEmpty headers' of
                Nothing -> logWarning $
                    "handleRequestedHeaders: couldn't find LCA child " <>
                    "within headers returned, most probably classifyHeaders is broken"
                Just headersPostfix ->
                    addToBlockRequestQueue (NewestFirst headersPostfix) recoveryTip peerId
        CHsUseless reason ->
            logDebug $ sformat uselessFormat oldestHash newestHash reason
        CHsInvalid reason ->
             -- TODO: ban node for sending invalid block.
            logDebug $ sformat invalidFormat oldestHash newestHash reason
  where
    validFormat =
        "Received valid headers, can request blocks from " %shortHashF % " to " %shortHashF
    genericFormat what =
        "Chain of headers from " %shortHashF % " to " %shortHashF %
        " is "%what%" for the following reason: " %stext
    uselessFormat = genericFormat "useless"
    invalidFormat = genericFormat "invalid"

-- | Given nonempty list of valid blockheaders and nodeid, this
-- function will put them into download queue and they will be
-- processed later. Second argument is optional recovery mode tip --
-- after pack of blocks is processed, next pack of headers will be
-- requested until this header hash is received.
addToBlockRequestQueue
    :: forall ssc m.
       (WorkMode ssc m)
    => NewestFirst NE (BlockHeader ssc)
    -> Maybe (BlockHeader ssc)
    -> NodeId
    -> m ()
addToBlockRequestQueue headers recoveryTip peerId = do
    queue <- ncBlockRetrievalQueue <$> getNodeContext
    recHeaderVar <- ncRecoveryHeader <$> getNodeContext
    let updateRecoveryHeader (Just recTip) = do
            let replace = do void $ tryTakeTMVar recHeaderVar
                             putTMVar recHeaderVar (peerId, recTip)
            tryReadTMVar recHeaderVar >>= \case
                Nothing -> replace
                Just (_,curRecHeader) ->
                    when (((>) `on` view difficultyL) recTip curRecHeader) replace
        updateRecoveryHeader _ = pass
    added <- atomically $ do
        updateRecoveryHeader recoveryTip
        ifM (isFullTBQueue queue)
            (pure False)
            (True <$ writeTBQueue queue (peerId, headers))
    if added
    then logDebug $ sformat ("Added to block request queue: peerId="%build%
                             ", headers="%listJson)
                            peerId (fmap headerHash headers)
    else logWarning $ sformat ("Failed to add headers from "%build%
                               " to block retrieval queue: queue is full")
                              peerId

-- | Make message which requests chain of blocks which is based on our
-- tip. LcaChild is the first block after LCA we don't
-- know. WantedBlock is the newest one we want to get.
mkBlocksRequest :: HeaderHash -> HeaderHash -> MsgGetBlocks
mkBlocksRequest lcaChild wantedBlock =
    MsgGetBlocks
    { mgbFrom = lcaChild
    , mgbTo = wantedBlock
    }

handleBlocks
    :: forall ssc m.
       (SscWorkersClass ssc, WorkMode ssc m)
    => NodeId
    -> OldestFirst NE (Block ssc)
    -> SendActions m
    -> m ()
handleBlocks peerId blocks sendActions = do
    logDebug "handleBlocks: processing"
    inAssertMode $
        logInfo $
            sformat ("Processing sequence of blocks: " %listJson % "...") $
                    fmap headerHash blocks
    maybe onNoLca (handleBlocksWithLca peerId sendActions blocks) =<<
        lcaWithMainChain (map (view blockHeader) blocks)
    inAssertMode $ logDebug $ "Finished processing sequence of blocks"
  where
    onNoLca = logWarning $
        "Sequence of blocks can't be processed, because there is no LCA. " <>
        "Probably rollback happened in parallel"

handleBlocksWithLca
    :: forall ssc m.
       (SscWorkersClass ssc, WorkMode ssc m)
    => NodeId
    -> SendActions m
    -> OldestFirst NE (Block ssc)
    -> HeaderHash
    -> m ()
handleBlocksWithLca peerId sendActions blocks lcaHash = do
    logDebug $ sformat lcaFmt lcaHash
    -- Head blund in result is the youngest one.
    toRollback <- DB.loadBlundsFromTipWhile $ \blk -> headerHash blk /= lcaHash
    maybe (applyWithoutRollback sendActions blocks)
          (applyWithRollback peerId sendActions blocks lcaHash)
          (_Wrapped nonEmpty toRollback)
  where
    lcaFmt = "Handling block w/ LCA, which is "%shortHashF

applyWithoutRollback
    :: forall ssc m.
       (WorkMode ssc m, SscWorkersClass ssc)
    => SendActions m -> OldestFirst NE (Block ssc) -> m ()
applyWithoutRollback sendActions blocks = do
    logInfo $ sformat ("Trying to apply blocks w/o rollback: "%listJson) $
        fmap (view blockHeader) blocks
    withBlkSemaphore applyWithoutRollbackDo >>= \case
        Left err     ->
            onFailedVerifyBlocks (getOldestFirst blocks) err
        Right newTip -> do
            when (newTip /= newestTip) $
                logWarning $ sformat
                    ("Only blocks up to "%shortHashF%" were applied, "%
                     "newer were considered invalid")
                    newTip
            let toRelay =
                    fromMaybe (panic "Listeners#applyWithoutRollback is broken") $
                    find (\b -> headerHash b == newTip) blocks
                prefix = blocks
                    & _Wrapped %~ NE.takeWhile ((/= newTip) . headerHash)
                    & map (view blockHeader)
                applied = NE.fromList $
                    getOldestFirst prefix <> one (toRelay ^. blockHeader)
            relayBlock sendActions toRelay
            logInfo $ blocksAppliedMsg applied
  where
    newestTip = blocks ^. _Wrapped . _neLast . headerHashG
    applyWithoutRollbackDo
        :: HeaderHash -> m (Either Text HeaderHash, HeaderHash)
    applyWithoutRollbackDo curTip = do
        res <- verifyAndApplyBlocks False blocks
        let newTip = either (const curTip) identity res
        pure (res, newTip)

applyWithRollback
    :: forall ssc m.
       (WorkMode ssc m, SscWorkersClass ssc)
    => NodeId
    -> SendActions m
    -> OldestFirst NE (Block ssc)
    -> HeaderHash
    -> NewestFirst NE (Blund ssc)
    -> m ()
applyWithRollback peerId sendActions toApply lca toRollback = do
    logInfo $ sformat ("Trying to apply blocks w/ rollback: "%listJson)
        (map (view blockHeader) toApply)
    logInfo $ sformat ("Blocks to rollback "%listJson) toRollbackHashes
    res <- withBlkSemaphore $ \curTip -> do
        res <- L.applyWithRollback toRollback toApplyAfterLca
        pure (res, either (const curTip) identity res)
    case res of
        Left err -> logWarning $ "Couldn't apply blocks with rollback: " <> err
        Right newTip -> do
            logDebug $ sformat
                ("Finished applying blocks w/ rollback, relaying new tip: "%shortHashF)
                newTip
            reportRollback
            logInfo $ blocksRolledBackMsg (getNewestFirst toRollback)
            logInfo $ blocksAppliedMsg (getOldestFirst toApply)
            relayBlock sendActions $ toApply ^. _Wrapped . _neLast
  where
    toRollbackHashes = fmap headerHash toRollback
    toApplyHashes = fmap headerHash toApply
    reportF =
        "Fork happened, data received from "%build%
        ". Blocks rolled back: "%listJson%
        ", blocks applied: "%listJson
    reportRollback =
        unlessM isRecoveryMode $ do
            logDebug "Reporting rollback happened"
            reportMisbehaviourMasked $
                sformat reportF peerId toRollbackHashes toApplyHashes
    panicBrokenLca = panic "applyWithRollback: nothing after LCA :<"
    toApplyAfterLca =
        OldestFirst $
        fromMaybe panicBrokenLca $ nonEmpty $
        NE.dropWhile ((lca /=) . (^. prevBlockL)) $
        getOldestFirst $ toApply

relayBlock
    :: forall ssc m.
       (WorkMode ssc m)
    => SendActions m -> Block ssc -> m ()
relayBlock _ (Left _)                  = pass
relayBlock sendActions (Right mainBlk) = do
    -- Why 'ncPropagation' is not considered?
    unlessM isRecoveryMode $
        void $ fork $ announceBlock sendActions $ mainBlk ^. gbHeader

----------------------------------------------------------------------------
-- Logging formats
----------------------------------------------------------------------------

-- TODO: ban node for it!
onFailedVerifyBlocks
    :: forall ssc m.
       (WorkMode ssc m)
    => NonEmpty (Block ssc) -> Text -> m ()
onFailedVerifyBlocks blocks err = do
    logWarning $ sformat ("Failed to verify blocks: "%stext%"\n  blocks = "%listJson)
        err (fmap headerHash blocks)
    throwM $ VerifyBlocksException err

blocksAppliedMsg
    :: forall a.
       HasHeaderHash a
    => NonEmpty a -> Text
blocksAppliedMsg (block :| []) =
    sformat ("Block has been adopted "%shortHashF) (headerHash block)
blocksAppliedMsg blocks =
    sformat ("Blocks have been adopted: "%listJson) (fmap (headerHash @a) blocks)

blocksRolledBackMsg
    :: forall a.
       HasHeaderHash a
    => NonEmpty a -> Text
blocksRolledBackMsg =
    sformat ("Blocks have been rolled back: "%listJson) . fmap (headerHash @a)<|MERGE_RESOLUTION|>--- conflicted
+++ resolved
@@ -69,26 +69,6 @@
 retrievalWorker = worker outs $ \sendActions -> handleAll handleWE $ do
     NodeContext{..} <- getNodeContext
     let loop queue recHeaderVar = ifNotShutdown $ reportingFatal $ do
-<<<<<<< HEAD
-           ph <- atomically $ readTBQueue queue
-           handleAll (handleLE recHeaderVar ph) $ reportingFatal $
-               handle sendActions ph
-           let needQueryMore = atomically $ do
-                   isEmpty <- isEmptyTBQueue queue
-                   recHeader <- tryReadTMVar recHeaderVar
-                   pure $ guard isEmpty *> recHeader
-           whenJustM needQueryMore $ \(peerId, rHeader) ->
-               whileM (atomically $ isEmptyTBQueue queue) $ do
-                   logDebug "Queue is empty, we're in recovery mode -> querying more"
-                   whenJustM (mkHeadersRequest (Just $ headerHash rHeader)) $ \mghNext ->
-                       handleAll (handleLE recHeaderVar ph) $ reportingFatal $
-                       reifyMsgLimit (Proxy @(MsgHeaders ssc)) $ \limitProxy ->
-                            withConnectionTo sendActions peerId $ \_peerData ->
-                                requestHeaders mghNext (Just rHeader) peerId
-                                limitProxy
-           loop queue recHeaderVar
-
-=======
             logDebug "Waiting on the queue"
             ph <- atomically $ readTBQueue queue
             handleAll (handleLE recHeaderVar ph) $ reportingFatal $
@@ -106,10 +86,10 @@
                 logDebug "Queue is empty, we're in recovery mode -> querying more"
                 whenJustM (mkHeadersRequest (Just $ headerHash rHeader)) $ \mghNext ->
                     handleAll (handleLE recHeaderVar ph) $ reportingFatal $
-                    withConnectionTo sendActions peerId $ \_peerData ->
-                        requestHeaders mghNext (Just rHeader) peerId
+                    reifyMsgLimit (Proxy @(MsgHeaders ssc)) $ \limPx ->
+                         withConnectionTo sendActions peerId $ \_peerData ->
+                             requestHeaders mghNext (Just rHeader) peerId limPx
             loop queue recHeaderVar
->>>>>>> 03f5721a
     logDebug "Starting retrievalWorker loop"
     loop ncBlockRetrievalQueue ncRecoveryHeader
   where
@@ -240,15 +220,12 @@
 triggerRecovery :: forall ssc m. WorkMode ssc m => SendActions m -> m ()
 triggerRecovery sendActions = unlessM isRecoveryMode $ do
     logDebug "Recovery triggered"
-<<<<<<< HEAD
-    reifyMsgLimit (Proxy @(MsgHeaders ssc)) $ \limitProxy ->
-        converseToNeighbors sendActions (requestTip limitProxy)
-=======
-    converseToNeighbors sendActions requestTip `catch`
-        (\(e :: SomeException) ->
-           logDebug ("Error happened in triggerRecovery" <> show e) >> throwM e)
-    logDebug "Recovery triggered ended"
->>>>>>> 03f5721a
+    reifyMsgLimit (Proxy @(MsgHeaders ssc)) $ \limitProxy -> do
+        converseToNeighbors sendActions (requestTip limitProxy) `catch`
+            \(e :: SomeException) -> do
+               logDebug ("Error happened in triggerRecovery" <> show e)
+               throwM e
+        logDebug "Recovery triggered ended"
 
 -- | Make 'GetHeaders' message using our main chain. This function
 -- chooses appropriate 'from' hashes and puts them into 'GetHeaders'
