{-# LANGUAGE AllowAmbiguousTypes #-}
{-# LANGUAGE ConstraintKinds     #-}
{-# LANGUAGE RankNTypes          #-}
{-# LANGUAGE ScopedTypeVariables #-}
{-# LANGUAGE TemplateHaskell     #-}
{-# LANGUAGE TypeOperators       #-}

-- | Wallet web server.

module Pos.Wallet.Web.Server.Methods
       ( WalletWebHandler
       , walletApplication
       , walletServer
       , walletServeImpl
       , walletServerOuts
       ) where

import           Universum

import           Control.Concurrent            (forkFinally)
import           Control.Lens                  (ix, makeLenses, (.=))
import           Control.Monad.Catch           (SomeException, catches, try)
import qualified Control.Monad.Catch           as E
import           Control.Monad.State           (runStateT)
import           Data.Default                  (Default (def))
import           Data.List                     (elemIndex, (!!))
import qualified Data.List.NonEmpty            as NE
import           Data.Tagged                   (untag)
import           Data.Time.Clock.POSIX         (getPOSIXTime)
import           Data.Time.Units               (Microsecond, Second)
import           Formatting                    (build, ords, sformat, shown, stext, (%))
import           Network.Wai                   (Application)
import           Paths_cardano_sl              (version)
import           Pos.ReportServer.Report       (ReportType (RInfo))
import           Serokell.Util                 (threadDelay)
import qualified Serokell.Util.Base64          as B64
import           Servant.API                   ((:<|>) ((:<|>)),
                                                FromHttpApiData (parseUrlPiece))
import           Servant.Multipart             (fdFilePath)
import           Servant.Server                (Handler, Server, ServerT, err403,
                                                runHandler, serve)
import           Servant.Utils.Enter           ((:~>) (..), enter)
import           System.Wlog                   (logDebug, logError, logInfo)

import           Data.ByteString.Base58        (bitcoinAlphabet, decodeBase58)
import           Pos.Aeson.ClientTypes         ()
import           Pos.Client.Txp.History        (TxHistoryAnswer (..), TxHistoryEntry (..))
<<<<<<< HEAD
import           Pos.Communication             (NodeId, OutSpecs, SendActions,
                                                hoistSendActions, sendTxOuts,
                                                submitRedemptionTx, submitTx)
=======
import           Pos.Communication             (OutSpecs, SendActions, hoistSendActions,
                                                sendTxOuts, submitRedemptionTx, submitTx,
                                                NodeId)
>>>>>>> 281aa4e7
import           Pos.Constants                 (curSoftwareVersion, isDevelopment)
import           Pos.Core                      (Address, Coin, addressF, coinF,
                                                decodeTextAddress, makePubKeyAddress,
                                                mkCoin)
import           Pos.Crypto                    (PassPhrase, aesDecrypt, deriveAesKeyBS,
                                                encToPublic, hash,
                                                redeemDeterministicKeyGen, withSafeSigner,
                                                withSafeSigner)
import           Pos.DB.Limits                 (MonadDBLimits)
import           Pos.Reporting.MemState        (MonadReportingMem (..), rcReportServers)
import           Pos.Reporting.Methods         (sendReport, sendReportNodeNologs)
import           Pos.Txp.Core                  (TxOut (..), TxOutAux (..))
import           Pos.Util                      (maybeThrow)
import           Pos.Util.BackupPhrase         (BackupPhrase, safeKeysFromPhrase, toSeed)
import           Pos.Util.UserSecret           (readUserSecret, usKeys)
import           Pos.Wallet.KeyStorage         (KeyError (..), MonadKeys (..),
                                                addSecretKey)
import           Pos.Wallet.SscType            (WalletSscType)
import           Pos.Wallet.WalletMode         (MonadBlockchainInfo, MonadTxHistory,
                                                WalletMode, applyLastUpdate,
                                                blockchainSlotDuration, connectedPeers,
                                                getBalance, getTxHistory,
                                                localChainDifficulty,
                                                networkChainDifficulty, waitForUpdate)
import           Pos.Wallet.Web.Api            (WalletApi, walletApi)
import           Pos.Wallet.Web.ClientTypes    (CAddress, CCurrency (ADA),
                                                CElectronCrashReport (..), CInitialized,
                                                CPaperVendWalletRedeem (..),
                                                CPassPhrase (..), CProfile, CProfile (..),
                                                CTx, CTxId, CTxMeta (..),
                                                CUpdateInfo (..), CWallet (..),
                                                CWalletInit (..), CWalletMeta (..),
                                                CWalletRedeem (..), NotifyEvent (..),
                                                SyncProgress (..), addressToCAddress,
                                                cAddressToAddress,
                                                cPassPhraseToPassPhrase, mkCCoin, mkCTx,
                                                mkCTxId, toCUpdateInfo, txContainsTitle,
                                                txIdToCTxId)
import           Pos.Wallet.Web.Error          (WalletError (..))
import           Pos.Wallet.Web.Server.Sockets (MonadWalletWebSockets (..),
                                                WalletWebSockets, closeWSConnection,
                                                getWalletWebSockets, initWSConnection,
                                                notify, runWalletWS, upgradeApplicationWS)
import           Pos.Wallet.Web.State          (MonadWalletWebDB (..), WalletWebDB,
                                                WebWalletModeDB, addOnlyNewTxMeta,
                                                addUpdate, closeState, createWallet,
                                                getHistoryCache, getNextUpdate,
                                                getProfile, getTxMeta, getWalletMeta,
                                                getWalletState, openState,
                                                removeNextUpdate, removeWallet,
                                                runWalletWebDB, setProfile, setWalletMeta,
                                                setWalletTransactionMeta, testReset,
                                                updateHistoryCache)
import           Pos.Web.Server                (serveImpl)

----------------------------------------------------------------------------
-- Top level functionality
----------------------------------------------------------------------------

type WalletWebHandler m = WalletWebSockets (WalletWebDB m)

type WalletWebMode m
    = ( WalletMode WalletSscType m
      , MonadWalletWebDB m
      , MonadDBLimits m
      , MonadWalletWebSockets m
      , MonadReportingMem m
      )

makeLenses ''SyncProgress

walletServeImpl
    :: ( MonadIO m
       , MonadMask m
       , WalletWebMode (WalletWebHandler m))
    => WalletWebHandler m Application     -- ^ Application getter
    -> FilePath                           -- ^ Path to wallet acid-state
    -> Bool                               -- ^ Rebuild flag for acid-state
    -> Word16                             -- ^ Port to listen
    -> m ()
walletServeImpl app daedalusDbPath dbRebuild port =
    bracket pre post $ \(db, conn) ->
        serveImpl (runWalletWebDB db $ runWalletWS conn app) "127.0.0.1" port
  where
    pre = (,) <$> openDB <*> initWS
    post (db, conn) = closeDB db >> closeWS conn
    openDB = openState dbRebuild daedalusDbPath
    closeDB = closeState
    initWS = putText "walletServeImpl initWsConnection" >> initWSConnection
    closeWS = closeWSConnection

walletApplication
    :: WalletWebMode m
    => m (Server WalletApi)
    -> m Application
walletApplication serv = do
    wsConn <- getWalletWebSockets
    upgradeApplicationWS wsConn . serve walletApi <$> serv

walletServer
    :: (Monad m, MonadIO m, WalletWebMode (WalletWebHandler m))
    => m (Set NodeId)
    -> SendActions m
    -> WalletWebHandler m (WalletWebHandler m :~> Handler)
    -> WalletWebHandler m (Server WalletApi)
walletServer getPeers sendActions nat = do
<<<<<<< HEAD
=======
    whenM (isNothing <$> getProfile) $
        createUserProfile >>= setProfile
>>>>>>> 281aa4e7
    ws    <- lift getWalletState
    socks <- getWalletWebSockets
    let getPeers' = lift . lift $ getPeers
    let sendActions' = hoistSendActions
            (lift . lift)
            (runWalletWebDB ws . runWalletWS socks)
            sendActions
    nat >>= launchNotifier
    myCAddresses >>= mapM_ insertAddressMeta
    (`enter` servantHandlers getPeers' sendActions') <$> nat
  where
    insertAddressMeta cAddr =
        getWalletMeta cAddr >>= createWallet cAddr . fromMaybe def

----------------------------------------------------------------------------
-- Notifier
----------------------------------------------------------------------------

-- FIXME: this is really inefficient. Temporary solution
launchNotifier :: WalletWebMode m => (m :~> Handler) -> m ()
launchNotifier nat =
    void . liftIO $ mapM startForking
        [ dificultyNotifier
        , updateNotifier
        ]
  where
    cooldownPeriod :: Second
    cooldownPeriod = 5

    difficultyNotifyPeriod :: Microsecond
    difficultyNotifyPeriod = 500000  -- 0.5 sec

    -- networkResendPeriod = 10         -- in delay periods
    forkForever action = forkFinally action $ const $ do
        -- TODO: log error
        -- cooldown
        threadDelay cooldownPeriod
        void $ forkForever action
    -- TODO: use Servant.enter here
    -- FIXME: don't ignore errors, send error msg to the socket
    startForking = forkForever . void . runHandler . ($$) nat
    notifier period action = forever $ do
        liftIO $ threadDelay period
        action
    dificultyNotifier = void . flip runStateT def $ notifier difficultyNotifyPeriod $ do
        whenJustM networkChainDifficulty $
            \networkDifficulty -> do
                oldNetworkDifficulty <- use spNetworkCD
                when (Just networkDifficulty /= oldNetworkDifficulty) $ do
                    lift $ notify $ NetworkDifficultyChanged networkDifficulty
                    spNetworkCD .= Just networkDifficulty

        localDifficulty <- localChainDifficulty
        oldLocalDifficulty <- use spLocalCD
        when (localDifficulty /= oldLocalDifficulty) $ do
            lift $ notify $ LocalDifficultyChanged localDifficulty
            spLocalCD .= localDifficulty

        peers <- connectedPeers
        oldPeers <- use spPeers
        when (peers /= oldPeers) $ do
            lift $ notify $ ConnectedPeersChanged peers
            spPeers .= peers

    updateNotifier = do
        cps <- waitForUpdate
        addUpdate $ toCUpdateInfo cps
        logDebug "Added update to wallet storage"
        notify UpdateAvailable

    -- historyNotifier :: WalletWebMode ssc m => m ()
    -- historyNotifier = do
    --     cAddresses <- myCAddresses
    --     forM_ cAddresses $ \cAddress -> do
    --         -- TODO: is reading from acid RAM only (not reading from disk?)
    --         oldHistoryLength <- length . fromMaybe mempty <$> getWalletHistory cAddress
    --         newHistoryLength <- length <$> getHistory cAddress
    --         when (oldHistoryLength /= newHistoryLength) .
    --             notify $ NewWalletTransaction cAddress

walletServerOuts :: OutSpecs
walletServerOuts = sendTxOuts

----------------------------------------------------------------------------
-- Handlers
----------------------------------------------------------------------------

servantHandlers
    :: WalletWebMode m
    => m (Set NodeId)
    -> SendActions m
    -> ServerT WalletApi m
servantHandlers getPeers sendActions =
     catchWalletError testResetAll
    :<|>
     apiGetWallet
    :<|>
     apiGetWallets
    :<|>
     apiUpdateWallet
    :<|>
     apiDeleteWallet
    :<|>
     apiImportKey
    :<|>
     apiRestoreWallet
    :<|>
     apiNewWallet
    :<|>
     apiIsValidAddress
    :<|>
     apiGetUserProfile
    :<|>
     apiUpdateUserProfile
    :<|>
     apiTxsPayments
    :<|>
     apiTxsPaymentsExt
    :<|>
     apiUpdateTransaction
    :<|>
     apiGetHistory
    :<|>
     apiSearchHistory
    :<|>
     apiNextUpdate
    :<|>
     apiApplyUpdate
    :<|>
     apiRedeemAda
    :<|>
     apiRedeemAdaPaperVend
    :<|>
     apiReportingInitialized
    :<|>
     apiReportingElectroncrash
    :<|>
     apiSettingsSlotDuration
    :<|>
     apiSettingsSoftwareVersion
    :<|>
     apiSettingsSyncProgress
  where
    -- TODO: can we with Traversable map catchWalletError over :<|>
    -- TODO: add logging on error
    apiGetWallet                = (catchWalletError . getWallet)
    apiGetWallets               = catchWalletError getWallets
    apiUpdateWallet             = (\a -> catchWalletError . updateWallet a)
    apiNewWallet                = (\a -> catchWalletError . newWallet a)
    apiDeleteWallet             = catchWalletError . deleteWallet
    apiImportKey                = (catchWalletError . importKey)
    apiRestoreWallet            = (\a -> catchWalletError . restoreWallet a)
    apiIsValidAddress           = (\a -> catchWalletError . isValidAddress a)
    apiGetUserProfile           = catchWalletError getUserProfile
    apiUpdateUserProfile        = catchWalletError . updateUserProfile
    apiTxsPayments              = (\a b c -> catchWalletError . send getPeers sendActions a b c)
    apiTxsPaymentsExt           = (\a b c d e f -> catchWalletError . sendExtended getPeers sendActions a b c d e f)
    apiUpdateTransaction        = (\a b -> catchWalletError . updateTransaction a b)
    apiGetHistory               = (\a b -> catchWalletError . getHistory a b)
    apiSearchHistory            = (\a b c -> catchWalletError . searchHistory a b c)
    apiNextUpdate               = catchWalletError nextUpdate
    apiApplyUpdate              = catchWalletError applyUpdate
<<<<<<< HEAD
    apiRedeemAda                = catchWalletError . redeemAda getPeers sendActions
    apiRedeemAdaPaperVend       = catchWalletError . redeemAdaPaperVend getPeers sendActions
=======
    apiRedeemAda                = catchWalletError . redeemADA getPeers sendActions
    apiPostVendRedeemAda        = catchWalletError . postVendRedeemADA getPeers sendActions
>>>>>>> 281aa4e7
    apiReportingInitialized     = catchWalletError . reportingInitialized
    apiReportingElectroncrash   = catchWalletError . reportingElectroncrash
    apiSettingsSlotDuration     = catchWalletError (fromIntegral <$> blockchainSlotDuration)
    apiSettingsSoftwareVersion  = catchWalletError (pure curSoftwareVersion)
    apiSettingsSyncProgress     = catchWalletError syncProgress

    catchWalletError            = try

-- getAddresses :: WalletWebMode ssc m => m [CAddress]
-- getAddresses = map addressToCAddress <$> myAddresses

-- getBalances :: WalletWebMode ssc m => m [(CAddress, Coin)]
-- getBalances = join $ mapM gb <$> myAddresses
--   where gb addr = (,) (addressToCAddress addr) <$> getBalance addr

getUserProfile :: WalletWebMode m => m CProfile
getUserProfile = getProfile

updateUserProfile :: WalletWebMode m => CProfile -> m CProfile
updateUserProfile profile = setProfile profile >> getUserProfile

getWallet :: WalletWebMode m => CAddress -> m CWallet
getWallet cAddr = do
    balance <- fmap mkCCoin . getBalance =<< decodeCAddressOrFail cAddr
    meta <- getWalletMeta cAddr >>= maybe noWallet pure
    pure $ CWallet cAddr balance meta
  where
    noWallet = throwM . Internal $
        sformat ("No wallet with address "%build%" is found") cAddr

decodeCAddressOrFail :: MonadThrow m => CAddress -> m Address
decodeCAddressOrFail = either wrongAddress pure . cAddressToAddress
  where wrongAddress err = throwM . Internal $
            sformat ("Error while decoding CAddress: "%stext) err

getWallets :: WalletWebMode m => m [CWallet]
getWallets = join $ mapM getWallet <$> myCAddresses

send
    :: WalletWebMode m
    => m (Set NodeId)
    -> SendActions m
    -> CPassPhrase
    -> CAddress
    -> CAddress
    -> Coin
    -> m CTx
send getPeers sendActions cpass srcCAddr dstCAddr c =
    sendExtended getPeers sendActions cpass srcCAddr dstCAddr c ADA mempty mempty

sendExtended
    :: WalletWebMode m
    => m (Set NodeId)
    -> SendActions m
    -> CPassPhrase
    -> CAddress
    -> CAddress
    -> Coin
    -> CCurrency
    -> Text
    -> Text
    -> m CTx
sendExtended getPeers sendActions cpassphrase srcCAddr dstCAddr c curr title desc = do
    passphrase <- decodeCPassPhraseOrFail cpassphrase
    srcAddr <- decodeCAddressOrFail srcCAddr
    dstAddr <- decodeCAddressOrFail dstCAddr
    idx <- getAddrIdx srcAddr
    sks <- getSecretKeys
    let sk = sks !! idx
    na <- getPeers
    withSafeSigner sk (return passphrase) $ \mss -> do
        ss  <- mss `whenNothing` throwM (Internal "Passphrase doesn't match")
        etx <- submitTx sendActions ss (toList na) (one $ TxOutAux (TxOut dstAddr c) [])
        case etx of
            Left err -> throwM . Internal $ sformat ("Cannot send transaction: "%stext) err
            Right (tx, _, _) -> do
                logInfo $
                    sformat ("Successfully sent "%coinF%" from "%ords%" address to "%addressF)
                    c idx dstAddr
                -- TODO: this should be removed in production
                let txHash = hash tx
                () <$ addHistoryTx dstCAddr curr title desc (THEntry txHash tx False Nothing)
                addHistoryTx srcCAddr curr title desc (THEntry txHash tx True Nothing)

getHistory
    :: (WebWalletModeDB m, MonadTxHistory m, MonadThrow m, MonadBlockchainInfo m)
    => CAddress -> Maybe Word -> Maybe Word -> m ([CTx], Word)
getHistory cAddr skip limit = do
    (minit, cachedTxs) <- transCache <$> getHistoryCache cAddr

    -- TODO: Fix type param! Global type param.
    TxHistoryAnswer {..} <- flip (untag @WalletSscType getTxHistory) minit
        =<< decodeCAddressOrFail cAddr

    -- Add allowed portion of result to cache
    let fullHistory = taHistory <> cachedTxs
        lenHistory  = length taHistory
        cached      = drop (lenHistory - taCachedNum) taHistory

    unless (null cached) $
        updateHistoryCache cAddr taLastCachedHash taCachedUtxo (cached <> cachedTxs)

    cHistory <- mapM (addHistoryTx cAddr ADA mempty mempty) fullHistory
    pure (paginate cHistory, fromIntegral $ length cHistory)
  where
    paginate                            = take defaultLimit . drop defaultSkip
    defaultLimit                        = (fromIntegral $ fromMaybe 100 limit)
    defaultSkip                         = (fromIntegral $ fromMaybe 0 skip)
    transCache Nothing                = (Nothing, [])
    transCache (Just (hh, utxo, txs)) = (Just (hh, utxo), txs)

-- FIXME: is Word enough for length here?
searchHistory
    :: WalletWebMode m
    => CAddress -> Text -> Maybe Word -> Maybe Word -> m ([CTx], Word)
searchHistory cAddr search skip limit = first (filter $ txContainsTitle search) <$> getHistory cAddr skip limit

addHistoryTx
    :: (WebWalletModeDB m, MonadThrow m, MonadBlockchainInfo m, MonadIO m)
    => CAddress
    -> CCurrency
    -> Text
    -> Text
    -> TxHistoryEntry
    -> m CTx
addHistoryTx cAddr curr title desc wtx@(THEntry txId _ _ _) = do
    -- TODO: this should be removed in production
    diff <- maybe localChainDifficulty pure =<<
            networkChainDifficulty
    addr <- decodeCAddressOrFail cAddr
    meta <- CTxMeta curr title desc <$> liftIO getPOSIXTime
    let cId = txIdToCTxId txId
    addOnlyNewTxMeta cAddr cId meta
    meta' <- maybe meta identity <$> getTxMeta cAddr cId
    return $ mkCTx addr diff wtx meta'

newWallet :: WalletWebMode m => CPassPhrase -> CWalletInit -> m CWallet
newWallet cPassphrase CWalletInit {..} = do
    passphrase <- decodeCPassPhraseOrFail cPassphrase
    cAddr <- genSaveAddress passphrase cwBackupPhrase
    createWallet cAddr cwInitMeta
    getWallet cAddr

restoreWallet :: WalletWebMode m => CPassPhrase -> CWalletInit -> m CWallet
restoreWallet cPassphrase CWalletInit {..} = do
    passphrase <- decodeCPassPhraseOrFail cPassphrase
    cAddr <- genSaveAddress passphrase cwBackupPhrase
    getWalletMeta cAddr >>= maybe (createWallet cAddr cwInitMeta) (const walletExistsError)
    getWallet cAddr
  where
    walletExistsError = throwM $ Internal "Wallet with that mnemonics already exists"

updateWallet :: WalletWebMode m => CAddress -> CWalletMeta -> m CWallet
updateWallet cAddr wMeta = do
    setWalletMeta cAddr wMeta
    getWallet cAddr

updateTransaction :: WalletWebMode m => CAddress -> CTxId -> CTxMeta -> m ()
updateTransaction = setWalletTransactionMeta

deleteWallet :: WalletWebMode m => CAddress -> m ()
deleteWallet cAddr = do
    deleteAddress =<< decodeCAddressOrFail cAddr
    removeWallet cAddr
  where
    deleteAddress addr = do
        idx <- getAddrIdx addr
        deleteSecretKey (fromIntegral idx) `catch` deleteErrHandler
    deleteErrHandler (PrimaryKey err) = throwM . Internal $
        sformat ("Error while deleting wallet: "%stext) err

-- NOTE: later we will have `isValidAddress :: CCurrency -> CAddress -> m Bool` which should work for arbitrary crypto
isValidAddress :: WalletWebMode m => Text -> CCurrency -> m Bool
isValidAddress sAddr ADA = pure . either (const False) (const True) $ decodeTextAddress sAddr
isValidAddress _ _       = pure False

-- | Get last update info
nextUpdate :: WalletWebMode m => m CUpdateInfo
nextUpdate = getNextUpdate >>=
             maybeThrow (Internal "No updates available")

applyUpdate :: WalletWebMode m => m ()
applyUpdate = removeNextUpdate >> applyLastUpdate

<<<<<<< HEAD
redeemAda :: WalletWebMode m => m (Set NodeId) -> SendActions m -> CWalletRedeem -> m CTx
redeemAda getPeers sendActions CWalletRedeem {..} = do
    seedBs <- maybe invalidBase64 pure
        -- NOTE: this is just safety measure
        $ rightToMaybe (B64.decode crSeed) <|> rightToMaybe (B64.decodeUrl crSeed)
    redeemAdaInternal getPeers sendActions crWalletId seedBs
=======
redeemADA :: WalletWebMode m => m (Set NodeId) -> SendActions m -> CWalletRedeem -> m CTx
redeemADA getPeers sendActions CWalletRedeem {..} = do
    seedBs <- maybe invalidBase64 pure
        -- NOTE: this is just safety measure
        $ rightToMaybe (B64.decode crSeed) <|> rightToMaybe (B64.decodeUrl crSeed)
    redeemADAInternal getPeers sendActions crWalletId seedBs
>>>>>>> 281aa4e7
  where
    invalidBase64 = throwM . Internal $ "Seed is invalid base64(url) string: " <> crSeed

-- Decrypts certificate based on:
--  * https://github.com/input-output-hk/postvend-app/blob/master/src/CertGen.hs#L205
--  * https://github.com/input-output-hk/postvend-app/blob/master/src/CertGen.hs#L160
<<<<<<< HEAD
redeemAdaPaperVend :: WalletWebMode m => m (Set NodeId) -> SendActions m -> CPaperVendWalletRedeem -> m CTx
redeemAdaPaperVend getPeers sendActions CPaperVendWalletRedeem {..} = do
=======
postVendRedeemADA :: WalletWebMode m => m (Set NodeId) -> SendActions m -> CPostVendWalletRedeem -> m CTx
postVendRedeemADA getPeers sendActions CPostVendWalletRedeem {..} = do
>>>>>>> 281aa4e7
    seedEncBs <- maybe invalidBase58 pure
        $ decodeBase58 bitcoinAlphabet $ encodeUtf8 pvSeed
    aesKey <- either invalidMnemonic pure
        $ deriveAesKeyBS <$> toSeed pvBackupPhrase
    seedDecBs <- either decryptionFailed pure
        $ aesDecrypt seedEncBs aesKey
<<<<<<< HEAD
    redeemAdaInternal getPeers sendActions pvWalletId seedDecBs
=======
    redeemADAInternal getPeers sendActions pvWalletId seedDecBs
>>>>>>> 281aa4e7
  where
    invalidBase58 = throwM . Internal $ "Seed is invalid base58 string: " <> pvSeed
    invalidMnemonic e = throwM . Internal $ "Invalid mnemonic: " <> toText e
    decryptionFailed e = throwM . Internal $ "Decryption failed: " <> show e

<<<<<<< HEAD
redeemAdaInternal :: WalletWebMode m => m (Set NodeId) -> SendActions m -> CAddress -> ByteString -> m CTx
redeemAdaInternal getPeers sendActions walletId seedBs = do
=======
redeemADAInternal :: WalletWebMode m => m (Set NodeId) -> SendActions m -> CAddress -> ByteString -> m CTx
redeemADAInternal getPeers sendActions walletId seedBs = do
>>>>>>> 281aa4e7
    (_, redeemSK) <- maybeThrow (Internal "Seed is not 32-byte long") $
                     redeemDeterministicKeyGen seedBs
    -- new redemption wallet
    walletB <- getWallet walletId

    -- send from seedAddress to walletB
    let dstCAddr = cwAddress walletB
    dstAddr <- decodeCAddressOrFail dstCAddr
    na <- getPeers
    etx <- submitRedemptionTx sendActions redeemSK (toList na) dstAddr
    case etx of
        Left err -> throwM . Internal $ "Cannot send redemption transaction: " <> err
        Right (tx, _, _) -> do
            -- add redemption transaction to the history of new wallet
            addHistoryTx dstCAddr ADA "ADA redemption" ""
              (THEntry (hash tx) tx False Nothing)


reportingInitialized :: forall m. WalletWebMode m => CInitialized -> m ()
reportingInitialized cinit = do
    sendReportNodeNologs version (RInfo $ show cinit) `catch` handler
  where
    handler :: SomeException -> m ()
    handler e =
        logError $
        sformat ("Didn't manage to report initialization time "%shown%
                 " because of exception "%shown) cinit e

reportingElectroncrash :: forall m. WalletWebMode m => CElectronCrashReport -> m ()
reportingElectroncrash celcrash = do
    servers <- view rcReportServers <$> askReportingContext
    errors <- fmap lefts $ forM servers $ \serv ->
        try $ sendReport [fdFilePath $ cecUploadDump celcrash]
                         []
                         (RInfo $ show celcrash)
                         "daedalus"
                         version
                         (toString serv)
    whenNotNull errors $ handler . NE.head
  where
    fmt = ("Didn't manage to report electron crash "%shown%" because of exception "%shown)
    handler :: SomeException -> m ()
    handler e = logError $ sformat fmt celcrash e

rewrapError :: WalletWebMode m => m a -> m a
rewrapError = flip catches
    [ E.Handler $ \e@(Internal _)    -> throwM e
    , E.Handler $ \(SomeException e) -> throwM . Internal $ show e
    ]

importKey
    :: WalletWebMode m
    => Text
    -> m CWallet
importKey (toString -> fp) = do
    secret <- rewrapError $ readUserSecret fp
    let keys = secret ^. usKeys
    forM_ keys $ \key -> do
        addSecretKey key
        let addr = makePubKeyAddress $ encToPublic key
            cAddr = addressToCAddress addr
        createWallet cAddr def

    case keys ^? ix 0 of
        Just key -> do
            let importedAddr = makePubKeyAddress $ encToPublic key
                importedCAddr = addressToCAddress importedAddr
            getWallet importedCAddr
        Nothing -> throwM . Internal $
            sformat ("No spending key found at "%build) fp

syncProgress :: WalletWebMode m => m SyncProgress
syncProgress = do
    SyncProgress
    <$> localChainDifficulty
    <*> networkChainDifficulty
    <*> connectedPeers

testResetAll :: WalletWebMode m => m ()
testResetAll | isDevelopment = deleteAllKeys >> testReset
             | otherwise     = throwM err403
  where
    deleteAllKeys = do
        keyNum <- length <$> getSecretKeys
        replicateM_ keyNum $ deleteSecretKey 0

---------------------------------------------------------------------------
-- Helpers
----------------------------------------------------------------------------

myAddresses :: MonadKeys m => m [Address]
myAddresses = map (makePubKeyAddress . encToPublic) <$> getSecretKeys

myCAddresses :: MonadKeys m => m [CAddress]
myCAddresses = map addressToCAddress <$> myAddresses

getAddrIdx :: WalletWebMode m => Address -> m Int
getAddrIdx addr = elemIndex addr <$> myAddresses >>= maybe notFound pure
  where notFound = throwM . Internal $
            sformat ("Address "%addressF%" is not found in wallet") $ addr

genSaveAddress
    :: WalletWebMode m
    => PassPhrase
    -> BackupPhrase
    -> m CAddress
genSaveAddress passphrase ph =
    addressToCAddress . makePubKeyAddress . encToPublic <$> genSaveSK
  where
    genSaveSK = do
        sk <- either keyFromPhraseFailed (pure . fst)
            $ safeKeysFromPhrase passphrase ph
        addSecretKey sk
        return sk
    keyFromPhraseFailed msg = throwM . Internal $ "Key creation from phrase failed: " <> msg

decodeCPassPhraseOrFail :: WalletWebMode m => CPassPhrase -> m PassPhrase
decodeCPassPhraseOrFail cpass =
    either (const . throwM $ Internal "Decoding of passphrase failed") return $
    cPassPhraseToPassPhrase cpass

----------------------------------------------------------------------------
-- Orphan instances
----------------------------------------------------------------------------

instance FromHttpApiData Coin where
    parseUrlPiece = fmap mkCoin . parseUrlPiece

instance FromHttpApiData Address where
    parseUrlPiece = decodeTextAddress

instance FromHttpApiData CAddress where
    parseUrlPiece = fmap addressToCAddress . decodeTextAddress

-- FIXME: unsafe (temporary, will be removed probably in future)
-- we are not checking whether received Text is really valid CTxId
instance FromHttpApiData CTxId where
    parseUrlPiece = pure . mkCTxId

instance FromHttpApiData CCurrency where
    parseUrlPiece = first fromString . readEither . toString

instance FromHttpApiData CPassPhrase where
    parseUrlPiece = pure . CPassPhrase<|MERGE_RESOLUTION|>--- conflicted
+++ resolved
@@ -43,17 +43,12 @@
 import           System.Wlog                   (logDebug, logError, logInfo)
 
 import           Data.ByteString.Base58        (bitcoinAlphabet, decodeBase58)
+
 import           Pos.Aeson.ClientTypes         ()
 import           Pos.Client.Txp.History        (TxHistoryAnswer (..), TxHistoryEntry (..))
-<<<<<<< HEAD
 import           Pos.Communication             (NodeId, OutSpecs, SendActions,
                                                 hoistSendActions, sendTxOuts,
                                                 submitRedemptionTx, submitTx)
-=======
-import           Pos.Communication             (OutSpecs, SendActions, hoistSendActions,
-                                                sendTxOuts, submitRedemptionTx, submitTx,
-                                                NodeId)
->>>>>>> 281aa4e7
 import           Pos.Constants                 (curSoftwareVersion, isDevelopment)
 import           Pos.Core                      (Address, Coin, addressF, coinF,
                                                 decodeTextAddress, makePubKeyAddress,
@@ -160,11 +155,6 @@
     -> WalletWebHandler m (WalletWebHandler m :~> Handler)
     -> WalletWebHandler m (Server WalletApi)
 walletServer getPeers sendActions nat = do
-<<<<<<< HEAD
-=======
-    whenM (isNothing <$> getProfile) $
-        createUserProfile >>= setProfile
->>>>>>> 281aa4e7
     ws    <- lift getWalletState
     socks <- getWalletWebSockets
     let getPeers' = lift . lift $ getPeers
@@ -327,13 +317,8 @@
     apiSearchHistory            = (\a b c -> catchWalletError . searchHistory a b c)
     apiNextUpdate               = catchWalletError nextUpdate
     apiApplyUpdate              = catchWalletError applyUpdate
-<<<<<<< HEAD
     apiRedeemAda                = catchWalletError . redeemAda getPeers sendActions
     apiRedeemAdaPaperVend       = catchWalletError . redeemAdaPaperVend getPeers sendActions
-=======
-    apiRedeemAda                = catchWalletError . redeemADA getPeers sendActions
-    apiPostVendRedeemAda        = catchWalletError . postVendRedeemADA getPeers sendActions
->>>>>>> 281aa4e7
     apiReportingInitialized     = catchWalletError . reportingInitialized
     apiReportingElectroncrash   = catchWalletError . reportingElectroncrash
     apiSettingsSlotDuration     = catchWalletError (fromIntegral <$> blockchainSlotDuration)
@@ -518,57 +503,34 @@
 applyUpdate :: WalletWebMode m => m ()
 applyUpdate = removeNextUpdate >> applyLastUpdate
 
-<<<<<<< HEAD
 redeemAda :: WalletWebMode m => m (Set NodeId) -> SendActions m -> CWalletRedeem -> m CTx
 redeemAda getPeers sendActions CWalletRedeem {..} = do
     seedBs <- maybe invalidBase64 pure
         -- NOTE: this is just safety measure
         $ rightToMaybe (B64.decode crSeed) <|> rightToMaybe (B64.decodeUrl crSeed)
     redeemAdaInternal getPeers sendActions crWalletId seedBs
-=======
-redeemADA :: WalletWebMode m => m (Set NodeId) -> SendActions m -> CWalletRedeem -> m CTx
-redeemADA getPeers sendActions CWalletRedeem {..} = do
-    seedBs <- maybe invalidBase64 pure
-        -- NOTE: this is just safety measure
-        $ rightToMaybe (B64.decode crSeed) <|> rightToMaybe (B64.decodeUrl crSeed)
-    redeemADAInternal getPeers sendActions crWalletId seedBs
->>>>>>> 281aa4e7
   where
     invalidBase64 = throwM . Internal $ "Seed is invalid base64(url) string: " <> crSeed
 
 -- Decrypts certificate based on:
 --  * https://github.com/input-output-hk/postvend-app/blob/master/src/CertGen.hs#L205
 --  * https://github.com/input-output-hk/postvend-app/blob/master/src/CertGen.hs#L160
-<<<<<<< HEAD
 redeemAdaPaperVend :: WalletWebMode m => m (Set NodeId) -> SendActions m -> CPaperVendWalletRedeem -> m CTx
 redeemAdaPaperVend getPeers sendActions CPaperVendWalletRedeem {..} = do
-=======
-postVendRedeemADA :: WalletWebMode m => m (Set NodeId) -> SendActions m -> CPostVendWalletRedeem -> m CTx
-postVendRedeemADA getPeers sendActions CPostVendWalletRedeem {..} = do
->>>>>>> 281aa4e7
     seedEncBs <- maybe invalidBase58 pure
         $ decodeBase58 bitcoinAlphabet $ encodeUtf8 pvSeed
     aesKey <- either invalidMnemonic pure
         $ deriveAesKeyBS <$> toSeed pvBackupPhrase
     seedDecBs <- either decryptionFailed pure
         $ aesDecrypt seedEncBs aesKey
-<<<<<<< HEAD
     redeemAdaInternal getPeers sendActions pvWalletId seedDecBs
-=======
-    redeemADAInternal getPeers sendActions pvWalletId seedDecBs
->>>>>>> 281aa4e7
   where
     invalidBase58 = throwM . Internal $ "Seed is invalid base58 string: " <> pvSeed
     invalidMnemonic e = throwM . Internal $ "Invalid mnemonic: " <> toText e
     decryptionFailed e = throwM . Internal $ "Decryption failed: " <> show e
 
-<<<<<<< HEAD
 redeemAdaInternal :: WalletWebMode m => m (Set NodeId) -> SendActions m -> CAddress -> ByteString -> m CTx
 redeemAdaInternal getPeers sendActions walletId seedBs = do
-=======
-redeemADAInternal :: WalletWebMode m => m (Set NodeId) -> SendActions m -> CAddress -> ByteString -> m CTx
-redeemADAInternal getPeers sendActions walletId seedBs = do
->>>>>>> 281aa4e7
     (_, redeemSK) <- maybeThrow (Internal "Seed is not 32-byte long") $
                      redeemDeterministicKeyGen seedBs
     -- new redemption wallet
