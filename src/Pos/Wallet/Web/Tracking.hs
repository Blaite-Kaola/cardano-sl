--- conflicted
+++ resolved
@@ -42,28 +42,29 @@
 import           Control.Monad.Trans        (MonadTrans)
 import           Data.DList                 (DList)
 import qualified Data.DList                 as DL
+import qualified Data.HashMap.Strict        as HM
 import           Data.List                  ((!!))
 import qualified Data.List.NonEmpty         as NE
-import qualified Data.HashMap.Strict        as HM
 import qualified Data.Map                   as M
 import qualified Data.Text.Buildable
 import           Ether.Internal             (HasLens (..))
 import           Formatting                 (bprint, build, sformat, (%))
 import           Mockable                   (SharedAtomicT)
 import           Serokell.Util              (listJson)
-import           System.Wlog                (WithLogger, logDebug, logInfo, logWarning, logError)
+import           System.Wlog                (WithLogger, logDebug, logError, logInfo,
+                                             logWarning)
 
 import           Pos.Block.Core             (BlockHeader, getBlockHeader,
                                              mainBlockTxPayload)
 import           Pos.Block.Logic            (withBlkSemaphore_)
 import           Pos.Block.Types            (Blund, undoTx)
 import           Pos.Client.Txp.History     (TxHistoryEntry (..))
-import           Pos.Constants              (genesisHash, blkSecurityParam)
-import           Pos.Context                (BlkSemaphore, genesisUtxoM, GenesisUtxo (..))
+import           Pos.Constants              (blkSecurityParam, genesisHash)
+import           Pos.Context                (BlkSemaphore, GenesisUtxo (..), genesisUtxoM)
 import           Pos.Core                   (AddrPkAttrs (..), Address (..),
-                                             ChainDifficulty, HasDifficulty (..), BlockHeaderStub,
-                                             HeaderHash, Timestamp, headerHash,
-                                             headerSlotL, makePubKeyAddress)
+                                             BlockHeaderStub, ChainDifficulty,
+                                             HasDifficulty (..), HeaderHash, Timestamp,
+                                             headerHash, headerSlotL, makePubKeyAddress)
 import           Pos.Crypto                 (EncryptedSecretKey, HDPassphrase,
                                              WithHash (..), deriveHDPassphrase,
                                              encToPublic, hash, shortHashF,
@@ -93,8 +94,8 @@
                                              encToCId, isTxLocalAddress)
 import           Pos.Wallet.Web.Error.Types (WalletError (..))
 import           Pos.Wallet.Web.State       (AddressLookupMode (..),
-                                             CustomAddressType (..),
-                                             WebWalletModeDB, WalletTip (..))
+                                             CustomAddressType (..), WalletTip (..),
+                                             WebWalletModeDB)
 import qualified Pos.Wallet.Web.State       as WS
 
 -- VoidModifier describes a difference between two states.
@@ -300,7 +301,6 @@
             trackingRollbackTxs encSK allAddresses $
             zip3 (gbTxs b) (undoTx u) (repeat $ headerHash b)
 
-<<<<<<< HEAD
         applyBlock :: [CWAddressMeta] -> Blund ssc -> m CAccModifier
         applyBlock allAddresses (b, u) = pure $
             trackingApplyTxs encSK allAddresses mDiff blkHeaderTs $
@@ -308,47 +308,6 @@
 
         computeAccModifier :: BlockHeader ssc -> m CAccModifier
         computeAccModifier wHeader = do
-=======
-        applyBlock :: (WithLogger m1, MonadUtxoRead m1)
-                   => [CWAddressMeta] -> Blund ssc -> ToilT () m1 CAccModifier
-        applyBlock allAddresses (b, _) =
-            trackingApplyTxs encSK allAddresses mDiff blkHeaderTs $
-            zip (gbTxs b) (repeat $ getBlockHeader b)
-
-        sync :: HeaderHash -> m ()
-        sync wTip = do
-            startFrom <-
-                if wTip == genesisHash then
-                    resolveForwardLink wTip >>=
-                    maybe (error "Unexpected state: wTip doesn't have forward link") pure
-                else pure wTip
-
-            DB.blkGetHeader startFrom >>= \case
-                Nothing ->
-                    logWarning $
-                    sformat ("Couldn't get block header of wallet "%build
-                             %" by last synced hh: "%build) wAddr wTip
-                Just wHeader -> do
-                    genesisUtxo <- genesisUtxoM
-                    when (wTip == genesisHash) $ do
-                        let encInfo = getEncInfo encSK
-                            ownGenesisData =
-                                selectOwnAccounts encInfo (txOutAddress . toaOut . snd) $
-                                M.toList genesisUtxo
-                            ownGenesisUtxo = M.fromList $ map fst ownGenesisData
-                            ownGenesisAddrs = map snd ownGenesisData
-                        mapM_ WS.addWAddress ownGenesisAddrs
-                        WS.getWalletUtxo >>= WS.setWalletUtxo . (ownGenesisUtxo <>)
-
-                    mapModifier@CAccModifier{..} <- computeAccModifier genesisUtxo wHeader
-                    applyModifierToWallet wAddr (headerHash tipHeader) mapModifier
-                    logDebug $ sformat ("Wallet "%build%" has been synced with tip "
-                                        %shortHashF%", "%build)
-                        wAddr wTip mapModifier
-
-        computeAccModifier :: Utxo -> BlockHeader ssc -> m CAccModifier
-        computeAccModifier genUtxo wHeader = do
->>>>>>> aea18166
             allAddresses <- getWalletAddrMetasDB Ever wAddr
             logDebug $
                 sformat ("Wallet "%build%" header: "%build%", current tip header: "%build)
