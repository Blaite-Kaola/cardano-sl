-- | Helper for core types.

module Pos.Txp.Core.Core
       ( addrBelongsTo
       , mkTxProof
       , txInToPair
       , txOutStake
       , flattenTxPayload
       ) where

import           Universum

import           Pos.Binary.Core    ()
import           Pos.Binary.Crypto  ()
import           Pos.Binary.Txp     ()
import           Pos.Core.Address   ()
import           Pos.Core.Types     (Address (..))
import           Pos.Crypto         (hash)
import           Pos.Merkle         (mtRoot)
<<<<<<< HEAD
import           Pos.Txp.Core.Types (TxAux, TxId, TxIn (..), TxOut (..), TxOutAux (..),
                                     TxPayload (..), TxProof (..))
=======
import           Pos.Txp.Core.Types (TxId, TxIn (..), TxOut (..), TxOutAux (..),
                                     TxOutDistribution, TxPayload (..), TxProof (..))
>>>>>>> 87b93241

-- | A predicate for `TxOutAux` which checks whether given address
-- belongs to it.
addrBelongsTo :: TxOutAux -> Address -> Bool
TxOutAux {..} `addrBelongsTo` addr = addr == txOutAddress toaOut

-- | Make a pair from 'TxIn'.
txInToPair :: TxIn -> (TxId, Word32)
txInToPair (TxIn h i) = (h, i)

-- | Use this function if you need to know how a 'TxOut' distributes stake
-- (e.g. for the purpose of running follow-the-satoshi).
txOutStake :: TxOutAux -> TxOutDistribution
txOutStake TxOutAux {..} = case txOutAddress toaOut of
    PubKeyAddress x _ -> [(x, txOutValue toaOut)]
    _                 -> toaDistr

-- | Construct 'TxProof' which proves given 'TxPayload'.
mkTxProof :: TxPayload -> TxProof
mkTxProof UnsafeTxPayload {..} =
    TxProof
    { txpNumber = fromIntegral (length _txpTxs)
    , txpRoot = mtRoot _txpTxs
    , txpWitnessesHash = hash _txpWitnesses
    , txpDistributionsHash = hash _txpDistributions
    }

-- | Convert 'TxPayload' into a flat list of `TxAux`s.
flattenTxPayload :: TxPayload -> [TxAux]
flattenTxPayload UnsafeTxPayload {..} =
    zip3 (toList _txpTxs) _txpWitnesses _txpDistributions<|MERGE_RESOLUTION|>--- conflicted
+++ resolved
@@ -17,13 +17,8 @@
 import           Pos.Core.Types     (Address (..))
 import           Pos.Crypto         (hash)
 import           Pos.Merkle         (mtRoot)
-<<<<<<< HEAD
 import           Pos.Txp.Core.Types (TxAux, TxId, TxIn (..), TxOut (..), TxOutAux (..),
-                                     TxPayload (..), TxProof (..))
-=======
-import           Pos.Txp.Core.Types (TxId, TxIn (..), TxOut (..), TxOutAux (..),
                                      TxOutDistribution, TxPayload (..), TxProof (..))
->>>>>>> 87b93241
 
 -- | A predicate for `TxOutAux` which checks whether given address
 -- belongs to it.
