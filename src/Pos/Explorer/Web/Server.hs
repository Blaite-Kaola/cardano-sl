--- conflicted
+++ resolved
@@ -27,10 +27,7 @@
 import qualified Data.List.NonEmpty             as NE
 import           Data.Maybe                     (fromMaybe)
 import           Data.Time.Clock.POSIX          (POSIXTime)
-<<<<<<< HEAD
-=======
 import           Formatting                     (build, sformat, (%))
->>>>>>> bbf40154
 import           Network.Wai                    (Application)
 import           Servant.API                    ((:<|>) ((:<|>)))
 import           Servant.Server                 (Server, ServerT, serve)
@@ -42,42 +39,22 @@
 import qualified Pos.DB.DB                      as DB
 import qualified Pos.DB.GState                  as GS
 
-<<<<<<< HEAD
 import           Pos.Block.Core                 (MainBlock, mainBlockSlot,
                                                  mainBlockTxPayload, mcdSlot)
 import           Pos.Block.Types                (Blund, Undo)
-import           Pos.Constants                  (genesisHash)
-=======
-import           Pos.Block.Core                 (Block, MainBlock,
-                                                 mainBlockSlot,
-                                                 mainBlockTxPayload, mcdSlot)
->>>>>>> bbf40154
 import           Pos.DB.Class                   (MonadDBRead)
 import           Pos.Slotting                   (MonadSlots (..), getSlotStart)
 import           Pos.Ssc.GodTossing             (SscGodTossing)
-import           Pos.Txp                        (Tx (..), TxAux, TxId,
-                                                 TxOutAux (..), getLocalTxs,
-                                                 getMemPool, mpLocalTxs, taTx,
-                                                 topsortTxs, txOutValue,
-                                                 _txOutputs)
+import           Pos.Txp                        (Tx (..), TxAux, TxId, TxOutAux (..),
+                                                 getLocalTxs, getMemPool, mpLocalTxs,
+                                                 taTx, topsortTxs, txOutValue, _txOutputs)
 import           Pos.Txp                        (MonadTxpMem, txpTxs)
 import           Pos.Types                      (Address (..), Coin, EpochIndex,
-<<<<<<< HEAD
-                                                 HeaderHash, LocalSlotIndex (..),
-                                                 Timestamp, difficultyL, gbHeader,
-                                                 gbhConsensus, getChainDifficulty,
-                                                 headerHashG, mkCoin, mkLocalSlotIndex,
-                                                 prevBlockL, siEpoch, siSlot, sumCoins,
+                                                 HeaderHash, Timestamp, difficultyL,
+                                                 gbHeader, gbhConsensus,
+                                                 getChainDifficulty, mkCoin, prevBlockL,
+                                                 siEpoch, siSlot, sumCoins,
                                                  unsafeIntegerToCoin, unsafeSubCoin)
-=======
-                                                 HeaderHash, Timestamp,
-                                                 difficultyL, gbHeader,
-                                                 gbhConsensus,
-                                                 getChainDifficulty, mkCoin,
-                                                 prevBlockL, siEpoch, siSlot,
-                                                 sumCoins, unsafeIntegerToCoin,
-                                                 unsafeSubCoin)
->>>>>>> bbf40154
 import           Pos.Util                       (maybeThrow)
 import           Pos.Util.Chrono                (NewestFirst (..))
 import           Pos.Web                        (serveImpl)
@@ -85,26 +62,20 @@
 
 import           Pos.Explorer                   (TxExtra (..), getEpochBlocks,
                                                  getPageBlocks, getTxExtra)
-import qualified Pos.Explorer                   as EX (getAddrBalance,
-                                                       getAddrHistory,
+import qualified Pos.Explorer                   as EX (getAddrBalance, getAddrHistory,
                                                        getTxExtra)
 import           Pos.Explorer.Aeson.ClientTypes ()
 import           Pos.Explorer.Web.Api           (ExplorerApi, explorerApi)
-import           Pos.Explorer.Web.ClientTypes   (CAddress (..),
-                                                 CAddressSummary (..),
-                                                 CAddressType (..),
-                                                 CBlockEntry (..),
-                                                 CBlockSummary (..), CHash,
-                                                 CTxBrief (..), CTxEntry (..),
-                                                 CTxId (..), CTxSummary (..),
-                                                 TxInternal (..),
+import           Pos.Explorer.Web.ClientTypes   (CAddress (..), CAddressSummary (..),
+                                                 CAddressType (..), CBlockEntry (..),
+                                                 CBlockSummary (..), CHash, CTxBrief (..),
+                                                 CTxEntry (..), CTxId (..),
+                                                 CTxSummary (..), TxInternal (..),
                                                  convertTxOutputs, fromCAddress,
-                                                 fromCHash, fromCTxId,
-                                                 getEpochIndex, getSlotIndex,
-                                                 mkCCoin, tiToTxEntry,
-                                                 toBlockEntry, toBlockSummary,
-                                                 toCHash, toPosixTime,
-                                                 toTxBrief)
+                                                 fromCHash, fromCTxId, getEpochIndex,
+                                                 getSlotIndex, mkCCoin, tiToTxEntry,
+                                                 toBlockEntry, toBlockSummary, toCHash,
+                                                 toPosixTime, toTxBrief)
 import           Pos.Explorer.Web.Error         (ExplorerError (..))
 
 
@@ -176,107 +147,7 @@
 ----------------------------------------------------------------
 -- API Functions
 ----------------------------------------------------------------
-rights' :: [(Either a b, c)] -> [(b, c)]
-rights' []                = []
-rights' ((Right x, c):xs) = (x, c):rights' xs
-rights' ((Left _, _):xs)  = rights' xs
-
-
-<<<<<<< HEAD
--- | Get last blocks from the blockchain.
---
--- What we see when offset < blocksTotal is:
---
---  * we start at blocksTotal - offset (we have 180 blocks and we offset them
---    by 170 - we start at the block 10)
---
---  * we end at blocksTotal - offset - limit (we have 180 blocks and we offset them
---    by 170 and set the limit to 10 - we end at the block 0)
---
--- Why this offset/limit scheme - https://www.petefreitag.com/item/451.cfm
-getLastBlocks
-    :: ExplorerMode ctx m
-    => Word
-    -> Word
-    -> m [CBlockEntry]
-getLastBlocks limit offset = do
-    -- Get tip block header hash.
-    tipHash     <- GS.getTip
-
-    -- Get total blocks in the blockchain. We presume that the chance that the
-    -- a new block is going to be generated from here until we search for them
-    -- is very low.
-    blocksTotal <- toInteger <$> getBlocksTotal
-
-    -- Make sure we aren't offseting more than the beginning of the blockchain.
-    when (offsetInt > blocksTotal) $
-        throwM $ Internal "Offset cannot be greater than total blocks number."
-
-    -- Calculate from where to where we should take blocks.
-    let blocksEndIndex   = blocksTotal - offsetInt
-    let blocksStartIndex = max 0 (blocksEndIndex - limitInt)
-
-    -- Verify limit/offset calculation.
-    when (blocksStartIndex > blocksEndIndex) $
-        throwM $ Internal "Starting index cannot be larger than the beginning index."
-
-    -- Find the end main block at the end index if it exists, and return it.
-    foundEndBlock <- findMainBlockWithIndex tipHash blocksEndIndex >>=
-        maybeThrow (Internal "Block with specified index cannot be found!")
-
-    -- Get the header hash from the found end block.
-    let foundEndHeaderHash  = foundEndBlock ^. headerHashG
-
-    -- Take blocks until you reach the start index.
-    let takeBlocks block    = getBlockIndex block >= blocksStartIndex
-
-    -- Now we can reuse an existing function to fetch blocks.
-    foundBlunds   <- DB.loadBlundsWhile @SscGodTossing takeBlocks foundEndHeaderHash
-
-    -- Unwrap the blunds from @NewestFirst@ wrapper.
-    let blunds     = foundBlunds ^. _Wrapped
-    -- We want just the Main blocks, not the Genesis blocks, so we fetch them.
-    let mainBlunds = rights' blunds
-
-    -- Transfrom all @MainBlock@ to @CBlockEntry@.
-    pure mainBlunds >>= traverse toBlockEntry
-  where
-    offsetInt           = toInteger offset
-    limitInt            = toInteger limit - 1 -- Remove included block
-    getBlockIndex block = toInteger $ getChainDifficulty $ block ^. difficultyL
-
-    -- | Find block matching the sent index/difficulty.
-    findMainBlockWithIndex
-        :: (DB.MonadBlockDB SscGodTossing m, MonadDBRead m)
-        => HeaderHash
-        -> Integer
-        -> m (Maybe (MainBlock SscGodTossing))
-    findMainBlockWithIndex headerHash index
-        -- When we reach the genesis block, return @Nothing@. This is
-        -- literaly the first block ever, so we reached the begining of the
-        -- whole blockchain and there is nothing more to search.
-        | headerHash == genesisHash = pure $ Nothing
-        -- Otherwise iterate back from the top block (called tip) and
-        -- search for the block satisfying the predicate.
-        | otherwise = do
-            -- Get the block with the sent hash, throw exception if/when the block
-            -- search fails.
-            block <- DB.blkGetBlock @SscGodTossing headerHash >>=
-                maybeThrow (Internal "Block with hash cannot be found!")
-
-            -- If there is a block then iterate backwards with the predicate
-            let prevBlock = block ^. prevBlockL
-
-            -- If the index is correct and it's a @Main@ block
-            if (getBlockIndex block == index) && (isRight block)
-                -- When the predicate is true, return the @Main@ block
-                then pure $ block ^? _Right
-                -- When the predicate is false, keep searching backwards
-                else findMainBlockWithIndex prevBlock index
-
-
-=======
->>>>>>> bbf40154
+
 -- | Get the total number of blocks/slots currently available.
 -- Total number of main blocks   = difficulty of the topmost (tip) header.
 -- Total number of anchor blocks = current epoch + 1
@@ -325,12 +196,13 @@
     -- Get pages from the database
     -- TODO: Fix this Int / Integer thing once we merge repositories
     pageBlocksHH    <- getPageHHsOrThrow $ fromIntegral pageNumber
-    blocks          <- forM pageBlocksHH getBlockOrThrow
-    cBlocksEntry    <- forM (rights blocks) toBlockEntry
+    blunds          <- forM pageBlocksHH getBlundOrThrow
+    cBlocksEntry    <- forM (rights' blunds) toBlockEntry
 
     -- Return total pages and the blocks. We start from page 1.
     pure (totalPages, cBlocksEntry)
   where
+    rights' x = [(mb, u) | (Right mb, u) <- x]
 
     -- Either get the @HeaderHash@es from the @Page@ or throw an exception.
     getPageHHsOrThrow
@@ -343,14 +215,13 @@
         errMsg :: Text
         errMsg = sformat ("No blocks on page "%build%" found!") pageNumber
 
-    -- Either get the block from the @HeaderHash@ or throw an exception.
-    getBlockOrThrow
-        :: (DB.MonadBlockDB SscGodTossing m, MonadThrow m)
-        => HeaderHash
-        -> m (Block SscGodTossing)
-    getBlockOrThrow headerHash = DB.blkGetBlock headerHash >>=
-        maybeThrow (Internal "Block with hash cannot be found!")
-
+-- Either get the block from the @HeaderHash@ or throw an exception.
+getBlundOrThrow
+    :: (DB.MonadBlockDB SscGodTossing m, MonadThrow m)
+    => HeaderHash
+    -> m (Blund SscGodTossing)
+getBlundOrThrow headerHash = DB.blkGetBlund headerHash >>=
+    maybeThrow (Internal "Blund with hash cannot be found!")
 
 -- | Get total pages from blocks. Calculated from
 -- pageSize we pass to it.
@@ -587,90 +458,36 @@
     -> m [CBlockEntry]
 epochSlotSearch epochIndex slotIndex = do
 
-<<<<<<< HEAD
-    -- | Get all blocks by epoch and slot. The slot is optional, if it exists,
-    -- it just adds another predicate to match it.
-    getBlocksByEpoch
-        :: ExplorerMode ctx m
-        => EpochIndex
-        -> Maybe LocalSlotIndex
-        -> m [MainBlund SscGodTossing]
-    getBlocksByEpoch epochIndex' mSlotIndex = do
-        tipHash <- GS.getTip
-        filterMainBlocks tipHash findBlocksByEpochPred
-          where
-            findBlocksByEpochPred mb = (siEpoch $ mb ^. mainBlockSlot) == epochIndex' &&
-                    fromMaybe True ((siSlot (mb ^. mainBlockSlot) ==) <$> mSlotIndex)
-
-    -- | Find all `MainBlock` by applying the *predicate*, starting from *headerHash*
-    filterMainBlocks
-        :: ExplorerMode ctx m
-        => HeaderHash
-        -> (MainBlock SscGodTossing -> Bool)
-        -> m [MainBlund SscGodTossing]
-    filterMainBlocks headerHash predicate = rights' <$> generalBlockSearch
-      where
-        generalBlockSearch    = filterAllBlocks headerHash specializedPred (pure [])
-        specializedPred       = either (const False) predicate . fst
-
-    -- | Find all blocks matching the sent predicate. This is a generic function
-    -- that can be called with either `MainBlock` or `GenesisBlock` in mind.
-    filterAllBlocks
-        :: ExplorerMode ctx m
-        => HeaderHash
-        -> (Blund SscGodTossing -> Bool)
-        -> m [Blund SscGodTossing]
-        -> m [Blund SscGodTossing]
-    filterAllBlocks headerHash predicate acc
-        -- When we reach the genesis block, return the accumulator. This is
-        -- literaly the first block ever, so we reached the begining of the
-        -- whole blockchain and there is nothing more to search.
-        | headerHash == genesisHash = acc
-        -- Otherwise iterate back from the top block (called tip) and add all
-        -- blocks (hash) to accumulator satisfying the predicate.
-        | otherwise = do
-            -- Get the block with the sent hash, throw exception if/when the block
-            -- search fails.
-            blund <- DB.blkGetBlund headerHash >>=
-                maybeThrow (Internal "Block with hash cannot be found!")
-            -- If there is a block then iterate backwards with the predicate
-            let prevBlock = fst blund ^. prevBlockL
-
-            if predicate blund
-                -- When the predicate is true, add the block to the list
-                then filterAllBlocks prevBlock predicate ((:) <$> pure blund <*> acc)
-                -- When the predicate is false, don't add the block to the list
-                else filterAllBlocks prevBlock predicate acc
-=======
     -- Get pages from the database
     -- TODO: Fix this Int / Integer thing once we merge repositories
     epochBlocksHH   <- getPageHHsOrThrow epochIndex
-    blocks          <- forM epochBlocksHH getBlockOrThrow
-    cBlocksEntry    <- forM (getEpochSlots slotIndex (rights blocks)) toBlockEntry
+    blunds          <- forM epochBlocksHH getBlundOrThrow
+    cBlocksEntry    <- forM (getEpochSlots slotIndex (rights' blunds)) toBlockEntry
 
     pure cBlocksEntry
   where
+    rights' x = [(mb, u) | (Right mb, u) <- x]
     -- Get epoch slot block that's being searched or return all epochs if
     -- the slot is @Nothing@.
-    getEpochSlots 
-        :: Maybe Word16 
-        -> [MainBlock SscGodTossing] 
-        -> [MainBlock SscGodTossing]
-    getEpochSlots Nothing          blocks = blocks
-    getEpochSlots (Just slotIndex') blocks = filter filterBlocksBySlotIndex blocks
+    getEpochSlots
+        :: Maybe Word16
+        -> [MainBlund SscGodTossing]
+        -> [MainBlund SscGodTossing]
+    getEpochSlots Nothing           blunds = blunds
+    getEpochSlots (Just slotIndex') blunds = filter filterBlundsBySlotIndex blunds
       where
-        getBlockSlotIndex
-            :: MainBlock SscGodTossing
+        getBlundSlotIndex
+            :: MainBlund SscGodTossing
             -> Word16
-        getBlockSlotIndex block = getSlotIndex $ siSlot $ block ^. mainBlockSlot
-
-        filterBlocksBySlotIndex
-            :: MainBlock SscGodTossing
+        getBlundSlotIndex blund = getSlotIndex $ siSlot $ fst blund ^. mainBlockSlot
+
+        filterBlundsBySlotIndex
+            :: MainBlund SscGodTossing
             -> Bool
-        filterBlocksBySlotIndex block = getBlockSlotIndex block == slotIndex'
+        filterBlundsBySlotIndex blund = getBlundSlotIndex blund == slotIndex'
 
     -- Either get the @HeaderHash@es from the @Epoch@ or throw an exception.
-    getPageHHsOrThrow 
+    getPageHHsOrThrow
         :: (DB.MonadBlockDB SscGodTossing m, MonadThrow m)
         => EpochIndex
         -> m [HeaderHash]
@@ -679,16 +496,6 @@
       where
         errMsg :: Text
         errMsg = sformat ("No blocks on epoch "%build%" found!") epoch
-
-    -- Either get the block from the @HeaderHash@ or throw an exception.
-    getBlockOrThrow 
-        :: (DB.MonadBlockDB SscGodTossing m, MonadThrow m) 
-        => HeaderHash 
-        -> m (Block SscGodTossing)
-    getBlockOrThrow headerHash = DB.blkGetBlock headerHash >>= 
-        maybeThrow (Internal "Block with hash cannot be found!")
->>>>>>> bbf40154
-
 
 --------------------------------------------------------------------------------
 -- Helpers
