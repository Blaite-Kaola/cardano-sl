--- conflicted
+++ resolved
@@ -17,7 +17,6 @@
 import           Network.Wai                    (Application)
 import           Servant.API                    ((:<|>) ((:<|>)))
 import           Servant.Server                 (Server, ServerT, serve)
-import Data.Time.Clock.POSIX (getPOSIXTime)
 import           Universum
 
 import           Pos.Communication              (SendActions)
@@ -28,34 +27,21 @@
 import           Pos.Types.Explorer             (TxExtra (..))
 import           Pos.Slotting                   (MonadSlots (..), getSlotStart)
 import           Pos.Ssc.GodTossing             (SscGodTossing)
-<<<<<<< HEAD
-import           Pos.Txp                        (getLocalTxs)
-import           Pos.Types                      (Address (..), HeaderHash,
-                                                 MainBlock, Timestamp,
-                                                 blockTxs, gbHeader,
+import           Pos.Types                      (Address (..), HeaderHash, MainBlock,
+                                                 Timestamp, SlotId, blockTxs, gbHeader,
                                                  gbhConsensus, mcdSlot, mkCoin,
                                                  prevBlockL, sumCoins,
                                                  unsafeIntegerToCoin, difficultyL,
                                                  unsafeSubCoin)
-import           Pos.Txp                        (Tx (..), TxId (..), TxOut (..),
+import           Pos.Txp                        (Tx (..), TxId, TxOut (..),
                                                  topsortTxs, txOutAddress,
-                                                 _txOutputs)
-=======
-import           Pos.Txp                        (Tx (..), getLocalTxs, topsortTxs,
-                                                 txOutAddress)
-import           Pos.Types                      (Address (..), HeaderHash, MainBlock, SlotId, Timestamp (..),
-                                                 Timestamp, blockTxs, gbHeader,
-                                                 gbhConsensus, mcdSlot, mkCoin,
-                                                 prevBlockL)
->>>>>>> 14fe188e
+                                                 _txOutputs, getLocalTxs)
 import           Pos.Util                       (maybeThrow)
-import Pos.Util.TimeWarp (mcs)
 import           Pos.Web                        (serveImpl)
 import           Pos.WorkMode                   (WorkMode)
 
 import           Pos.Explorer.Aeson.ClientTypes ()
 import           Pos.Explorer.Web.Api           (ExplorerApi, explorerApi)
-<<<<<<< HEAD
 import           Pos.Explorer.Web.ClientTypes   (CAddress (..),
                                                  CAddressSummary (..),
                                                  CBlockEntry (..),
@@ -65,15 +51,8 @@
                                                  TxInternal (..), fromCAddress,
                                                  fromCHash', toBlockEntry,
                                                  toBlockSummary, toTxEntry,
-                                                 toTxRelative, fromCTxId,
+                                                 fromCTxId,
                                                  toPosixTime, toCAddress)
-=======
-import           Pos.Explorer.Web.ClientTypes   (CAddress (..), CAddressSummary (..),
-                                                 CBlockEntry (..), CBlockSummary (..),
-                                                 CHash, CTxEntry (..), TxInternal (..),
-                                                 fromCAddress, fromCHash', toBlockEntry,
-                                                 toBlockSummary, toTxDetailed, toTxEntry)
->>>>>>> 14fe188e
 import           Pos.Explorer.Web.Error         (ExplorerError (..))
 
 ----------------------------------------------------------------
@@ -165,18 +144,11 @@
     PubKeyAddress sid _ -> do
         balance <- fromMaybe (mkCoin 0) <$> GS.getFtsStake sid
         -- TODO: add number of coins when it's implemented
-<<<<<<< HEAD
         -- txs <- allTxs
         let transactions = []
                            -- map (toTxRelative addr) $
                            -- filter (any (\txOut -> _txOutAddress txOut == addr) .
                            --     _txOutputs . tiTx) txs
-=======
-        txs <- allTxs
-        let transactions = map (toTxDetailed addr) $
-                           filter (any (\txOut -> txOutAddress txOut == addr) .
-                               _txOutputs . tiTx) txs
->>>>>>> 14fe188e
         return $ CAddressSummary cAddr 0 balance transactions
     _ -> throwM $
          Internal "Non-P2PKH addresses are not supported in Explorer yet"
@@ -212,12 +184,12 @@
                 pure (Just (toPosixTime ts), Nothing, Nothing, txOutputs)
             Just (headerHash, txIndexInBlock) -> do
                 -- Fetching transaction from DB.
-                maybeBlock <- DB.getBlock headerHash
+                maybeBlock <- DB.getBlock @SscGodTossing headerHash
                 when (isNothing maybeBlock) $
                     throwM $ Internal "TxExtra says tx is in nonexistent block"
                 let block = fromJust maybeBlock
                 case block of
-                    Left gb -> throwM $ Internal "TxExtra says tx is in genesis block"
+                    Left _ -> throwM $ Internal "TxExtra says tx is in genesis block"
                     Right mb -> do
                         blkSlotStart <- getBlkSlotStart mb
                         let blockHeight = fromIntegral $ mb ^. difficultyL
@@ -245,27 +217,6 @@
 -- Helpers
 --------------------------------------------------------------------------------
 
-<<<<<<< HEAD
-fetchTxFromMempoolOrFail :: ExplorerMode m => TxId -> m Tx
-fetchTxFromMempoolOrFail txId = do
-    localTxs <- getLocalTxs
-    let filtered = [snd tx | tx <- localTxs, fst tx == txId]
-
-    case filtered of
-        []        -> throwM $ Internal "transaction not found in the mempool"
-        [tx]      -> pure $ view _1 tx
-        otherwise -> throwM $ Internal "multiple transactions with the same id found in the mempool"
-
-mempoolTxs :: ExplorerMode m => m [TxInternal]
-mempoolTxs = do
-=======
-getCurrentTime
-    :: (MonadIO m, MonadThrow m)
-    => m Timestamp
-getCurrentTime =
-    Timestamp . mcs . round . (* 1e6) <$>
-    liftIO getPOSIXTime
-
 getSlotStartOrFail
     :: (MonadSlots m, MonadThrow m)
     => SlotId -> m Timestamp
@@ -273,22 +224,30 @@
     getSlotStart sid >>=
     maybeThrow (Internal "Slotting isn't initialized")
 
-allTxs :: ExplorerMode m => m [TxInternal]
-allTxs = do
->>>>>>> 14fe188e
+fetchTxFromMempoolOrFail :: ExplorerMode m => TxId -> m Tx
+fetchTxFromMempoolOrFail txId = do
+    localTxs <- getLocalTxs
+    let filtered = [snd tx | tx <- localTxs, fst tx == txId]
+
+    case filtered of
+        []   -> throwM $ Internal "transaction not found in the mempool"
+        [tx] -> pure $ view _1 tx
+        _    -> throwM $ Internal "multiple transactions with the same id found in the mempool"
+
+mempoolTxs :: ExplorerMode m => m [TxInternal]
+mempoolTxs = do
     let mkWhTx (txid, (tx, _, _)) = WithHash tx txid
     localTxs <- fmap reverse $ topsortTxsOrFail mkWhTx =<< getLocalTxs
     ts <- currentTimeSlotting
 
     pure $ map (\tx -> TxInternal (Just ts) (view (_2 . _1) tx)) localTxs
 
-<<<<<<< HEAD
 blockchainTxs :: ExplorerMode m => Int -> Int -> m [TxInternal]
 blockchainTxs off lim = do
     let unfolder off lim h = do
             when (lim <= 0) $
                 fail "Finished"
-            MaybeT (DB.getBlock h) >>= \case
+            MaybeT (DB.getBlock @SscGodTossing h) >>= \case
                 Left gb -> unfolder off lim (gb ^. prevBlockL)
                 Right mb -> do
                     let mTxs = mb ^. blockTxs
@@ -302,37 +261,13 @@
                             offLeft = off - length mTxs
                             nLeft = offLeft + lim
                         return (blkTxEntries, (offLeft, nLeft, mb ^. prevBlockL))
-=======
-    tip <- GS.getTip
-    let unfolder h = do
-            MaybeT (DB.getBlock @SscGodTossing h) >>= \case
-                Left gb -> unfolder (gb ^. prevBlockL)
-                Right mb -> do
-                    let mTxs = mb ^. blockTxs
-                    txs <- topsortTxsOrFail identity $ map withHash $ toList mTxs
-                    blkSlotStart <- lift $ getSlotStartOrFail $
-                                    mb ^. gbHeader . gbhConsensus . mcdSlot
-                    let blkTxEntries = map (\tx -> TxInternal blkSlotStart (whData tx)) $
-                                       reverse txs
-                    return (blkTxEntries, mb ^. prevBlockL)
-
-    blockTxEntries <- fmap concat $ flip unfoldrM tip $
-        \h -> runMaybeT $ unfolder h
->>>>>>> 14fe188e
 
     tip <- GS.getTip
     fmap concat $ flip unfoldrM (off, lim, tip) $
         \(o, l, h) -> runMaybeT $ unfolder o l h
 
-<<<<<<< HEAD
 getBlkSlotStart :: MonadSlots m => MainBlock ssc -> m (Maybe Timestamp)
 getBlkSlotStart blk = getSlotStart $ blk ^. gbHeader . gbhConsensus . mcdSlot
-=======
-getBlkSlotStart
-    :: (MonadSlots m, MonadThrow m)
-    => MainBlock ssc -> m Timestamp
-getBlkSlotStart blk = getSlotStartOrFail $ blk ^. gbHeader . gbhConsensus . mcdSlot
->>>>>>> 14fe188e
 
 topsortTxsOrFail :: MonadThrow m => (a -> WithHash Tx) -> [a] -> m [a]
 topsortTxsOrFail f =
