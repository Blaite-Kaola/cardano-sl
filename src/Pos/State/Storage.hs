{-# LANGUAGE FlexibleContexts       #-}
{-# LANGUAGE FlexibleInstances      #-}
{-# LANGUAGE FunctionalDependencies #-}
{-# LANGUAGE MultiParamTypeClasses  #-}
{-# LANGUAGE Rank2Types             #-}
{-# LANGUAGE ScopedTypeVariables    #-}
{-# LANGUAGE TemplateHaskell        #-}
{-# LANGUAGE TypeFamilies           #-}
{-# LANGUAGE UndecidableInstances   #-}
{-# LANGUAGE ViewPatterns           #-}
{-# OPTIONS_GHC -fno-warn-redundant-constraints #-}

-- | Storage with node local state which should be persistent.

module Pos.State.Storage
       (
         Storage
       , storageFromUtxo

       , Query
       , getBlock
       , getHeadBlock
       , getBestChain
       , getGlobalSscPayload
       , getLeaders
       , getLocalTxs
       , getLocalSscPayload
       , getOurShares
       , getParticipants
       , getThreshold
       , getToken
       , mayBlockBeUseful

       , ProcessBlockRes (..)
       , ProcessTxRes (..)

       , Update
       , createNewBlock
       , processBlock
       , processNewSlot
       , processSscMessage
       , processTx
       , setToken
       ) where

import           Control.Lens            (makeClassy, use, view, (.=), (^.))
import           Control.Monad.TM        ((.=<<.))
import           Data.Acid               ()
import           Data.Default            (Default, def)
import           Data.List.NonEmpty      (NonEmpty ((:|)))
import           Data.SafeCopy           (SafeCopy (..), contain, safeGet, safePut)
import           Data.Tagged             (untag)
import           Formatting              (build, sformat, (%))
import           Serokell.AcidState      ()
import           Serokell.Util           (VerificationRes (..))
import           Universum

import           Pos.Constants           (k)
import           Pos.Crypto              (PublicKey, SecretKey, Share, Threshold,
                                          VssKeyPair, VssPublicKey)
import           Pos.Genesis             (genesisUtxo)
import           Pos.Ssc.Class.Storage   (HasSscStorage (..), SscStorageClass (..))
import           Pos.Ssc.Class.Types     (SscTypes (..))
import           Pos.State.Storage.Block (BlockStorage, HasBlockStorage (blockStorage),
                                          blkCleanUp, blkCreateGenesisBlock,
                                          blkCreateNewBlock, blkProcessBlock, blkRollback,
<<<<<<< HEAD
                                          blkSetHead, getBlock, getHeadBlock, getLeaders,
                                          getSlotDepth, mayBlockBeUseful, mkBlockStorage)
=======
                                          blkSetHead, getBestChain, getBlock,
                                          getHeadBlock, getLeaders, getSlotDepth,
                                          mayBlockBeUseful, mkBlockStorage)
import           Pos.State.Storage.Stats (HasStatsData (statsData), StatsData,
                                          getStatRecords, newStatRecord)
>>>>>>> 2dd66905
import           Pos.State.Storage.Tx    (HasTxStorage (txStorage), TxStorage,
                                          getLocalTxs, getUtxoByDepth, processTx,
                                          txApplyBlocks, txRollback, txStorageFromUtxo,
                                          txVerifyBlocks)
import           Pos.State.Storage.Types (AltChain, ProcessBlockRes (..),
                                          ProcessTxRes (..), mkPBRabort)
import           Pos.Types               (Block, EpochIndex, GenesisBlock, MainBlock,
                                          SlotId (..), SlotLeaders, Utxo, blockMpc,
                                          blockSlot, blockTxs, epochIndexL, flattenSlotId,
                                          gbHeader, headerHashG, unflattenSlotId,
                                          verifyTxAlone)
import           Pos.Util                (readerToState, _neLast)

type Query  ssc a = forall m . (SscTypes ssc, MonadReader (Storage ssc) m) => m a
type Update ssc a = forall m . (SscTypes ssc, MonadState (Storage ssc) m) => m a

data Storage ssc = Storage
    { -- | State of MPC.
      __mpcStorage   :: !(SscStorage ssc)
    , -- | Transactions part of /static-state/.
      __txStorage    :: !TxStorage
    , -- | Blockchain part of /static-state/.
      __blockStorage :: !(BlockStorage ssc)
    , -- | Id of last seen slot.
      _slotId        :: !SlotId
    }

makeClassy ''Storage
instance SscTypes ssc => SafeCopy (Storage ssc) where
    putCopy Storage {..} =
        contain $
        do safePut __mpcStorage
           safePut __txStorage
           safePut __blockStorage
           safePut _slotId
    getCopy =
        contain $
        do __mpcStorage <- safeGet
           __txStorage <- safeGet
           __blockStorage <- safeGet
           _slotId <- safeGet
           return $! Storage {..}

instance HasSscStorage ssc (Storage ssc) where
    sscStorage = _mpcStorage
instance HasTxStorage (Storage ssc) where
    txStorage = _txStorage
instance HasBlockStorage (Storage ssc) ssc where
    blockStorage = _blockStorage

instance (SscTypes ssc, Default (SscStorage ssc)) => Default (Storage ssc) where
    def = storageFromUtxo $ genesisUtxo def

-- | Create default storage with specified utxo
storageFromUtxo
    :: (SscTypes ssc, Default (SscStorage ssc))
    => Utxo -> (Storage ssc)
storageFromUtxo u =
    Storage
    { __mpcStorage = def
    , __txStorage = txStorageFromUtxo u
    , __blockStorage = mkBlockStorage u
    , _slotId = unflattenSlotId 0
    }

getHeadSlot :: Query ssc (Either EpochIndex SlotId)
getHeadSlot = bimap (view epochIndexL) (view blockSlot) <$> getHeadBlock

getLocalSscPayload
    :: forall ssc.
       SscStorageClass ssc
    => SlotId -> Query ssc (SscPayload ssc)
getLocalSscPayload = sscGetLocalPayload @ssc

getGlobalSscPayload
    :: forall ssc.
       SscStorageClass ssc
    => Query ssc (SscPayload ssc)
getGlobalSscPayload = sscGetGlobalPayload @ssc

getToken
    :: forall ssc.
       SscStorageClass ssc
    => Query ssc (Maybe (SscToken ssc))
getToken = sscGetToken @ssc

getOurShares
    :: forall ssc.
       SscStorageClass ssc
    => VssKeyPair -- ^ Our VSS key
    -> Integer -- ^ Random generator seed (needed for 'decryptShare')
    -> Query ssc (HashMap PublicKey Share)
getOurShares = sscGetOurShares @ssc

-- | Create a new block on top of best chain if possible.
-- Block can be created if:
-- • we know genesis block for epoch from given SlotId
-- • last known block is not more than k slots away from
-- given SlotId
createNewBlock
    :: SscStorageClass ssc
    => SecretKey -> SlotId -> Update ssc (Maybe (MainBlock ssc))
createNewBlock sk sId = do
    ifM (readerToState (canCreateBlock sId))
        (Just <$> createNewBlockDo sk sId)
        (pure Nothing)

createNewBlockDo
    :: forall ssc.
       SscStorageClass ssc
    => SecretKey -> SlotId -> Update ssc (MainBlock ssc)
createNewBlockDo sk sId = do
    txs <- readerToState $ toList <$> getLocalTxs
    mpcData <- readerToState (sscGetLocalPayload @ssc sId)
    blk <- blkCreateNewBlock sk sId txs mpcData
    let blocks = Right blk :| []
    sscApplyBlocks blocks
    blk <$ txApplyBlocks blocks

canCreateBlock :: SlotId -> Query ssc Bool
canCreateBlock sId = do
    maxSlotId <- canCreateBlockMax
    --identity $! traceM $ "[~~~~~~] canCreateBlock: slotId=" <> pretty slotId <> " < max=" <> pretty max <> " = " <> show (flattenSlotId slotId < flattenSlotId max)
    return (sId <= maxSlotId)
  where
    canCreateBlockMax = addKSafe . either (`SlotId` 0) identity <$> getHeadSlot
    addKSafe si = si {siSlot = min (6 * k - 1) (siSlot si + k)}

-- | Do all necessary changes when a block is received.
processBlock :: SscStorageClass ssc
    => SlotId -> Block ssc -> Update ssc (ProcessBlockRes ssc)
processBlock curSlotId blk = do
    -- TODO: I guess these checks should be part of block verification actually.
    let verifyMpc mainBlk =
            untag sscVerifyPayload (mainBlk ^. gbHeader) (mainBlk ^. blockMpc)
    let mpcRes = either (const mempty) verifyMpc blk
    let txs =
            case blk of
                Left _        -> []
                Right mainBlk -> toList $ mainBlk ^. blockTxs
    let txRes = foldMap verifyTxAlone txs
    case mpcRes <> txRes of
        VerSuccess        -> processBlockDo curSlotId blk
        VerFailure errors -> return $ mkPBRabort errors

processBlockDo
    :: forall ssc.
       SscStorageClass ssc
    => SlotId -> Block ssc -> Update ssc (ProcessBlockRes ssc)
processBlockDo curSlotId blk = do
    r <- blkProcessBlock curSlotId blk
    case r of
        PBRgood (toRollback, chain) -> do
            mpcRes <- readerToState $ sscVerifyBlocks @ssc toRollback chain
            txRes <- readerToState $ txVerifyBlocks toRollback chain
            case mpcRes <> txRes of
                VerSuccess        -> processBlockFinally toRollback chain
                VerFailure errors -> return $ mkPBRabort errors
        -- if we need block which we already know, we just use it
        PBRmore h ->
            maybe (pure r) (processBlockDo curSlotId) =<<
            readerToState (getBlock h)
        _ -> return r

-- At this point all checks have been passed and we know that we can
-- adopt this AltChain.
processBlockFinally :: forall ssc . SscStorageClass ssc => Word
                    -> AltChain ssc
                    -> Update ssc (ProcessBlockRes ssc)
processBlockFinally toRollback blocks = do
    sscRollback @ssc toRollback
    sscApplyBlocks @ssc blocks
    txRollback toRollback
    txApplyBlocks blocks
    blkRollback toRollback
    blkSetHead (blocks ^. _neLast . headerHashG)
    knownEpoch <- use (slotId . epochIndexL)
    -- When we adopt alternative chain, it may revert genesis block
    -- already created for current epoch. And we will be in situation
    -- where best chain doesn't have genesis block for current epoch.
    -- If then we need to create block in current epoch, it will be
    -- definitely invalid. To prevent it we create genesis block after
    -- possible revert. Note that createGenesisBlock function will
    -- create block only for epoch which is one more than epoch of
    -- head, so we don't perform such check here.  Also note that it
    -- is not strictly necessary, because we have `canCreateBlock`
    -- which prevents us from creating block when we are not ready,
    -- but it is still good as an optimization. Even if later we see
    -- that there were other valid blocks in old epoch, we will
    -- replace chain and everything will be fine.
    _ <- createGenesisBlock knownEpoch
    return $ PBRgood (toRollback, blocks)

-- | Do all necessary changes when new slot starts.
processNewSlot
    :: forall ssc.
       SscStorageClass ssc
    => SlotId -> Update ssc (Maybe (GenesisBlock ssc))
processNewSlot sId = do
    knownSlot <- use slotId
    if sId > knownSlot
       then processNewSlotDo sId
       else pure Nothing

processNewSlotDo
    :: forall ssc .
       SscStorageClass ssc
    => SlotId -> Update ssc (Maybe (GenesisBlock ssc))
processNewSlotDo sId@SlotId {..} = do
    slotId .= sId
    mGenBlock <-
      if siSlot == 0
         then createGenesisBlock @ssc siEpoch
         else pure Nothing
    blkCleanUp sId
    sscPrepareToNewSlot @ssc sId $> mGenBlock

-- We create genesis block for i-th epoch when head of currently known
-- best chain is MainBlock corresponding to one of last `k` slots of
-- (i - 1)-th epoch. Main check is that epoch is (last stored epoch +
-- 1), but we also don't want to create genesis block on top of blocks
-- from previous epoch which are not from last k slots, because it's
-- practically impossible for them to be valid.
shouldCreateGenesisBlock :: EpochIndex -> Query ssc Bool
-- Genesis block for 0-th epoch is hardcoded.
shouldCreateGenesisBlock 0 = pure False
shouldCreateGenesisBlock epoch =
    doCheck . either (`SlotId` 0) identity <$> getHeadSlot
  where
    doCheck SlotId {..} = siEpoch == epoch - 1 && siSlot >= 5 * k

createGenesisBlock
    :: forall ssc.
       SscStorageClass ssc
    => EpochIndex -> Update ssc (Maybe (GenesisBlock ssc))
createGenesisBlock epoch = do
    --readerToState getHeadSlot >>= \hs ->
    --  identity $! traceM $ "[~~~~~~] createGenesisBlock: epoch="
    --                       <> pretty epoch <> ", headSlot=" <> pretty (either (`SlotId` 0) identity hs)
    ifM (readerToState $ shouldCreateGenesisBlock epoch)
        (Just <$> createGenesisBlockDo epoch)
        (pure Nothing)

createGenesisBlockDo
    :: forall ssc.
       SscStorageClass ssc
    => EpochIndex -> Update ssc (GenesisBlock ssc)
createGenesisBlockDo epoch = do
    --traceMpcLastVer
    leaders <- readerToState $ calculateLeaders epoch
    genBlock <- blkCreateGenesisBlock epoch leaders
    -- Genesis block contains no transactions,
    --    so we should update only MPC
    sscApplyBlocks $ Left genBlock :| []
    pure genBlock

calculateLeaders
    :: forall ssc.
       SscStorageClass ssc
    => EpochIndex -> Query ssc SlotLeaders
calculateLeaders epoch = do
    depth <- fromMaybe onErrorGetDepth <$> getMpcCrucialDepth epoch
    utxo <- fromMaybe onErrorGetUtxo <$> getUtxoByDepth depth
    -- TODO: overall 'calculateLeadersDo' gets utxo twice, could be optimised
    threshold <- fromMaybe onErrorGetThreshold <$> getThreshold epoch
    either onErrorCalcLeaders identity <$> sscCalculateLeaders @ssc epoch utxo threshold
  where
    onErrorGetDepth =
        panic "Depth of MPC crucial slot isn't reasonable"
    onErrorGetUtxo =
        panic "Failed to get utxo necessary for leaders calculation"
    onErrorGetThreshold =
        panic "Failed to get threshold necessary for leaders calculation"
    onErrorCalcLeaders e =
        panic (sformat ("Leaders calculation reported error: " % build) e)

-- | Get keys of nodes participating in an epoch. A node participates if,
-- when there were 'k' slots left before the end of the previous epoch, both
-- of these were true:
--
--   1. It was a stakeholder.
--   2. It had already sent us its VSS key by that time.
getParticipants
    :: forall ssc.
       SscStorageClass ssc
    => EpochIndex -> Query ssc (Maybe (NonEmpty VssPublicKey))
getParticipants epoch = do
    mDepth <- getMpcCrucialDepth epoch
    mUtxo <- getUtxoByDepth .=<<. mDepth
    case (,) <$> mDepth <*> mUtxo of
        Nothing            -> return Nothing
        Just (depth, utxo) -> sscGetParticipants @ssc depth utxo

-- slot such that data after it is used for MPC in given epoch
mpcCrucialSlot :: EpochIndex -> SlotId
mpcCrucialSlot 0     = SlotId {siEpoch = 0, siSlot = 0}
mpcCrucialSlot epoch = SlotId {siEpoch = epoch - 1, siSlot = 5 * k - 1}

getMpcCrucialDepth :: EpochIndex -> Query ssc (Maybe Word)
getMpcCrucialDepth epoch = do
    let crucialSlot = mpcCrucialSlot epoch
    (depth, slot) <- getSlotDepth crucialSlot
    if flattenSlotId slot + 2 * k < flattenSlotId (SlotId epoch 0)
        then return Nothing
        else return (Just depth)

getThreshold :: forall ssc . SscStorageClass ssc => EpochIndex -> Query ssc (Maybe Threshold)
getThreshold epoch = do
    fmap getThresholdImpl <$> getParticipants @ssc epoch
  where
    getThresholdImpl (length -> len) = fromIntegral $ len `div` 2 + len `mod` 2

processSscMessage
    :: forall ssc.
       SscStorageClass ssc
    => SscMessage ssc -> Update ssc (Maybe (SscMessage ssc))
processSscMessage = sscProcessMessage @ssc

setToken
    :: forall ssc.
       SscStorageClass ssc
    => SscToken ssc -> Update ssc ()
setToken = sscSetToken @ssc<|MERGE_RESOLUTION|>--- conflicted
+++ resolved
@@ -64,16 +64,9 @@
 import           Pos.State.Storage.Block (BlockStorage, HasBlockStorage (blockStorage),
                                           blkCleanUp, blkCreateGenesisBlock,
                                           blkCreateNewBlock, blkProcessBlock, blkRollback,
-<<<<<<< HEAD
-                                          blkSetHead, getBlock, getHeadBlock, getLeaders,
-                                          getSlotDepth, mayBlockBeUseful, mkBlockStorage)
-=======
                                           blkSetHead, getBestChain, getBlock,
                                           getHeadBlock, getLeaders, getSlotDepth,
                                           mayBlockBeUseful, mkBlockStorage)
-import           Pos.State.Storage.Stats (HasStatsData (statsData), StatsData,
-                                          getStatRecords, newStatRecord)
->>>>>>> 2dd66905
 import           Pos.State.Storage.Tx    (HasTxStorage (txStorage), TxStorage,
                                           getLocalTxs, getUtxoByDepth, processTx,
                                           txApplyBlocks, txRollback, txStorageFromUtxo,
