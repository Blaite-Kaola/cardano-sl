--- conflicted
+++ resolved
@@ -91,21 +91,11 @@
 -- Iteration
 ----------------------------------------------------------------------------
 
-<<<<<<< HEAD
-iterateByStake
-    :: forall ssc m . (MonadDB ssc m, Mockable Catch m, Mockable Bracket m, Mockable Throw m)
-    => ((StakeholderId, Coin) -> m ())
-    -> m ()
-iterateByStake callback = do
-    db <- getUtxoDB
-    traverseAllEntries db (pure ()) $ const $ curry callback
-=======
 type IterType = (StakeholderId, Coin)
 
-iterateByStake :: forall v m ssc a . (MonadDB ssc m, MonadMask m)
+iterateByStake :: forall v m ssc a . (MonadDB ssc m, Mockable Catch m, Mockable Bracket m, Mockable Throw m)
                 => DBMapIterator (IterType -> v) m a -> (IterType -> v) -> m a
 iterateByStake iter f = mapIterator @IterType @v iter f =<< getUtxoDB
->>>>>>> 7c77d063
 
 ----------------------------------------------------------------------------
 -- Keys
