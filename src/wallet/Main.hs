{-# OPTIONS_GHC -fno-warn-name-shadowing #-}
{-# LANGUAGE CPP                 #-}
{-# LANGUAGE ScopedTypeVariables #-}

module Main where

import           Control.Monad.Reader      (MonadReader (..), ReaderT, ask, runReaderT)
import           Control.Monad.Trans.Maybe (MaybeT (..))
import qualified Data.ByteString           as BS
import           Data.List                 ((!!))
import qualified Data.List.NonEmpty        as NE
import qualified Data.Text                 as T
import           Data.Time.Units           (convertUnit)
import           Formatting                (build, int, sformat, stext, (%))
import           Mockable                  (delay)
import           Options.Applicative       (execParser)
import           System.IO                 (hFlush, stdout)
import           System.Wlog               (logDebug, logError, logInfo, logWarning)
#if !(defined(mingw32_HOST_OS))
import           System.Exit               (ExitCode (ExitSuccess))
import           System.Posix.Process      (exitImmediately)
#endif
import           Serokell.Util             (ms, sec)
import           Universum

import           Pos.Binary                (Raw)
import qualified Pos.CLI                   as CLI
import           Pos.Communication         (OutSpecs, SendActions, Worker', WorkerSpec,
                                            sendTxOuts, submitTx, worker)
<<<<<<< HEAD
import           Pos.Constants             (genesisBlockVersionData)
import           Pos.Crypto                (Hash, SecretKey, SignTag (SignUSVote),
                                            createProxySecretKey, fakeSigner, hash,
                                            hashHexF, sign, toPublic, unsafeHash)
=======
import           Pos.Constants             (genesisBlockVersionData, isDevelopment)
import           Pos.Crypto                (Hash, SecretKey, emptyPassphrase, encToPublic,
                                            fakeSigner, hash, hashHexF, noPassEncrypt,
                                            safeSign, toPublic, unsafeHash,
                                            withSafeSigner)
>>>>>>> 06b34c64
import           Pos.Data.Attributes       (mkAttributes)
import           Pos.Delegation            (sendProxySKHeavyOuts, sendProxySKLightOuts)
import           Pos.DHT.Model             (DHTNode, discoverPeers, getKnownPeers)
import           Pos.Genesis               (genesisDevSecretKeys,
                                            genesisStakeDistribution, genesisUtxo)
import           Pos.Launcher              (BaseParams (..), LoggingParams (..),
                                            bracketResources, stakesDistr)
import           Pos.Ssc.GodTossing        (SscGodTossing)
import           Pos.Ssc.NistBeacon        (SscNistBeacon)
import           Pos.Ssc.SscAlgo           (SscAlgo (..))
import           Pos.Txp                   (TxOut (..), TxOutAux (..), txaF)
import           Pos.Types                 (coinF, makePubKeyAddress)
import           Pos.Update                (BlockVersionData (..), UpdateVote (..),
                                            mkUpdateProposalWSign, patakUpdateData,
                                            skovorodaUpdateData)
import           Pos.Util.UserSecret       (readUserSecret, usKeys)
import           Pos.Wallet                (MonadKeys (addSecretKey, getSecretKeys),
                                            WalletMode, WalletParams (..), WalletRealMode,
                                            getBalance, runWalletReal, sendProposalOuts,
                                            sendVoteOuts, submitUpdateProposal,
                                            submitVote)
#ifdef WITH_WEB
import           Pos.Wallet.Web            (walletServeWebLite, walletServerOuts)
#endif

import           Command                   (Command (..), parseCommand)
import           WalletOptions             (WalletAction (..), WalletOptions (..),
                                            optsInfo)

type CmdRunner = ReaderT ([SecretKey], [DHTNode])

runCmd :: WalletMode ssc m => SendActions m -> Command -> CmdRunner m ()
runCmd _ (Balance addr) = lift (getBalance addr) >>=
                         putText . sformat ("Current balance: "%coinF)
runCmd sendActions (Send idx outputs) = do
    (_, na) <- ask
    skeys <- getSecretKeys
    etx <-
        lift $ withSafeSigner (skeys !! idx) (pure emptyPassphrase) $ \ss ->
            submitTx
                sendActions
                ss
                na
                (map (flip TxOutAux []) outputs)
    case etx of
        Left err -> putText $ sformat ("Error: "%stext) err
        Right tx -> putText $ sformat ("Submitted transaction: "%txaF) tx
runCmd sendActions (SendToAllGenesis amount delay_) = do
    (skeys, na) <- ask
    forM_ skeys $ \key -> do
        let txOut = TxOut {
            txOutAddress = makePubKeyAddress (toPublic key),
            txOutValue = amount
        }
        etx <-
            lift $
            submitTx
                sendActions
                (fakeSigner key)
                na
                (NE.fromList [TxOutAux txOut []])
        case etx of
            Left err -> putText $ sformat ("Error: "%stext) err
            Right tx -> putText $ sformat ("Submitted transaction: "%txaF) tx
        delay $ ms delay_
runCmd sendActions v@(Vote idx decision upid) = do
    logDebug $ "Submitting a vote :" <> show v
    (_, na) <- ask
    skeys <- getSecretKeys
    let skey = skeys !! idx
    signature <- lift $ withSafeSigner skey (pure emptyPassphrase) $
                                \ss -> pure $ safeSign ss (upid, decision)
    let voteUpd = UpdateVote
            { uvKey        = encToPublic skey
            , uvProposalId = upid
            , uvDecision   = decision
<<<<<<< HEAD
            , uvSignature  = sign SignUSVote skey (upid, decision)
=======
            , uvSignature  = signature
>>>>>>> 06b34c64
            }
    if null na
        then putText "Error: no addresses specified"
        else do
            lift $ submitVote sendActions na voteUpd
            putText "Submitted vote"
runCmd sendActions ProposeUpdate{..} = do
    logDebug "Proposing update..."
    (_, na) <- ask
    skeys <- getSecretKeys
    (diffFile :: Maybe (Hash Raw)) <- runMaybeT $ do
        filePath <- MaybeT $ pure puFilePath
        fileData <- liftIO $ BS.readFile filePath
        let h = unsafeHash fileData
        liftIO $ putText $ sformat ("Read file succesfuly, its hash: "%hashHexF) h
        pure h
    let skey = skeys !! puIdx
    let bvd = genesisBlockVersionData
            { bvdScriptVersion = puScriptVersion
            , bvdSlotDuration = convertUnit (sec puSlotDurationSec)
            , bvdMaxBlockSize = puMaxBlockSize
            }
    let udata = maybe patakUpdateData skovorodaUpdateData diffFile
    let whenCantCreate = error . mappend "Failed to create update proposal: "
    lift $ withSafeSigner skey (pure emptyPassphrase) $ \ss -> do
        let updateProposal = either whenCantCreate identity $
                mkUpdateProposalWSign
                    puBlockVersion
                    bvd
                    puSoftwareVersion
                    udata
                    (mkAttributes ())
                    ss
        if null na
            then putText "Error: no addresses specified"
            else do
                submitUpdateProposal sendActions ss na updateProposal
                let id = hash updateProposal
                putText $
                  sformat ("Update proposal submitted, upId: "%hashHexF) id
runCmd _ Help = do
    putText $
        unlines
            [ "Avaliable commands:"
            , "   balance <address>              -- check balance on given address (may be any address)"
            , "   send <N> [<address> <coins>]+  -- create and send transaction with given outputs"
            , "                                     from own address #N"
            , "   send-to-all-genesis <coins> <delay>  -- create and send transactions from all genesis addresses, delay in ms"
            , "                                     to themselves with the given amount of coins"
            , "   vote <N> <decision> <upid>     -- send vote with given hash of proposal id (in base64) and"
            , "                                     decision, from own address #N"
            , "   propose-update <N> <block ver> <script ver> <slot duration> <max block size> <software ver> <propose_file>?"
            , "                                  -- propose an update with given versions and other data"
            , "                                     with one positive vote for it, from own address #N"
            , "   listaddr                       -- list own addresses"
            , "   delegate-light <N> <M>         -- delegate secret key #N to #M (genesis) light version"
            , "   delegate-heavy <N> <M>         -- delegate secret key #N to #M (genesis) heavyweight "
            , "   add-key-pool <N>               -- add key from intial pool"
            , "   add-key <file>                 -- add key from file"
            , "   help                           -- show this message"
            , "   quit                           -- shutdown node wallet"
            ]
runCmd _ ListAddresses = do
   addrs <- map (makePubKeyAddress . encToPublic) <$> getSecretKeys
   putText "Available addresses:"
   for_ (zip [0 :: Int ..] addrs) $
       putText . uncurry (sformat $ "    #"%int%":   "%build)
runCmd __sendActions (DelegateLight __i __j) = error "Not implemented"
--   (skeys, _) <- ask
--   let issuerSk = skeys !! i
--       delegatePk = undefined
--       psk = createProxySecretKey issuerSk delegatePk (EpochIndex 0, EpochIndex 50)
--   lift $ sendProxySKLight psk sendActions
--   putText "Sent lightweight cert"
runCmd __sendActions (DelegateHeavy __i __j __epochMaybe) = error "Not implemented"
--   (skeys, _) <- ask
--   let issuerSk = skeys !! i
--       delegatePk = undefined
--       epoch = fromMaybe 0 epochMaybe
--       psk = createProxySecretKey issuerSk delegatePk epoch
--   lift $ sendProxySKHeavy psk sendActions
--   putText "Sent heavyweight cert"
runCmd _ (AddKeyFromPool i) = do
   (skeys, _) <- ask
   let key = skeys !! i
   addSecretKey $ noPassEncrypt key
runCmd _ (AddKeyFromFile f) = do
    secret <- readUserSecret f
    mapM_ addSecretKey $ secret ^. usKeys
runCmd _ Quit = pure ()

runCmdOuts :: OutSpecs
runCmdOuts = mconcat [ sendProxySKLightOuts
                     , sendProxySKHeavyOuts
                     , sendTxOuts
                     , sendVoteOuts
                     , sendProposalOuts
                     ]

evalCmd :: WalletMode ssc m => SendActions m -> Command -> CmdRunner m ()
evalCmd _ Quit = pure ()
evalCmd sa cmd = runCmd sa cmd >> evalCommands sa

evalCommands :: WalletMode ssc m => SendActions m -> CmdRunner m ()
evalCommands sa = do
    putStr @Text "> "
    liftIO $ hFlush stdout
    line <- getLine
    let cmd = parseCommand line
    case cmd of
        Left err  -> putStrLn err >> evalCommands sa
        Right cmd -> evalCmd sa cmd

initialize :: WalletMode ssc m => WalletOptions -> m [DHTNode]
initialize WalletOptions{..} = do
    peers <- getKnownPeers
    bool (pure peers) getPeersUntilSome (null peers)
  where
    getPeersUntilSome = do
        liftIO $ hFlush stdout
        logWarning "Discovering peers, because current peer list is empty"
        peers <- discoverPeers
        if null peers
        then getPeersUntilSome
        else pure peers

runWalletRepl :: WalletMode ssc m => WalletOptions -> Worker' m
runWalletRepl wo sa = do
    na <- initialize wo
    putText "Welcome to Wallet CLI Node"
    let keysPool = if isDevelopment then genesisDevSecretKeys else []
    runReaderT (evalCmd sa Help) (keysPool, na)

runWalletCmd :: WalletMode ssc m => WalletOptions -> Text -> Worker' m
runWalletCmd wo str sa = do
    na <- initialize wo
    let strs = T.splitOn "," str
    let keysPool = if isDevelopment then genesisDevSecretKeys else []
    flip runReaderT (keysPool, na) $ for_ strs $ \scmd -> do
        let mcmd = parseCommand scmd
        case mcmd of
            Left err   -> putStrLn err
            Right cmd' -> runCmd sa cmd'
    putText "Command execution finished"
    putText " " -- for exit by SIGPIPE
    liftIO $ hFlush stdout
#if !(defined(mingw32_HOST_OS))
    delay $ sec 3
    liftIO $ exitImmediately ExitSuccess
#endif

main :: IO ()
main = do
    opts@WalletOptions {..} <- execParser optsInfo
    filePeers <- maybe (return []) CLI.readPeersFile
                     (CLI.dhtPeersFile woCommonArgs)
    let allPeers = CLI.dhtPeers woCommonArgs ++ filePeers
    let logParams =
            LoggingParams
            { lpRunnerTag     = "smart-wallet"
            , lpHandlerPrefix = CLI.logPrefix woCommonArgs
            , lpConfigPath    = CLI.logConfig woCommonArgs
            , lpEkgPort       = Nothing
            }
        baseParams =
            BaseParams
            { bpLoggingParams      = logParams
            , bpIpPort             = woIpPort
            , bpDHTPeers           = allPeers
            , bpDHTKey             = Nothing
            , bpDHTExplicitInitial = CLI.dhtExplicitInitial woCommonArgs
            , bpKademliaDump       = "kademlia.dump"
            }
    bracketResources baseParams $ \res -> do
        -- let timeSlaveParams =
        --         baseParams
        --         { bpLoggingParams = logParams { lpRunnerTag = "time-slave" }
        --         }

        -- systemStart <- case CLI.sscAlgo woCommonArgs of
        --     GodTossingAlgo -> runTimeSlaveReal (Proxy @SscGodTossing) res timeSlaveParams
        --     NistBeaconAlgo -> runTimeSlaveReal (Proxy @SscNistBeacon) res timeSlaveParams

        let params =
                WalletParams
                { wpDbPath      = Just woDbPath
                , wpRebuildDb   = woRebuildDb
                , wpKeyFilePath = woKeyFilePath
                , wpSystemStart = error "light wallet doesn't know system start"
                , wpGenesisKeys = woDebug
                , wpBaseParams  = baseParams
                , wpGenesisUtxo =
                    genesisUtxo $
                      if isDevelopment
                          then stakesDistr (CLI.flatDistr woCommonArgs)
                                           (CLI.bitcoinDistr woCommonArgs)
                                           (CLI.richPoorDistr woCommonArgs)
                                           (CLI.expDistr woCommonArgs)
                          else genesisStakeDistribution
                }

            plugins :: ([ WorkerSpec WalletRealMode ], OutSpecs)
            plugins = first pure $ case woAction of
                Repl                            -> worker runCmdOuts $ runWalletRepl opts
                Cmd cmd                         -> worker runCmdOuts $ runWalletCmd opts cmd
#ifdef WITH_WEB
                Serve webPort webDaedalusDbPath -> worker walletServerOuts $ \sendActions ->
                    case CLI.sscAlgo woCommonArgs of
                        GodTossingAlgo -> walletServeWebLite (Proxy @SscGodTossing)
                                              sendActions webDaedalusDbPath False webPort
                        NistBeaconAlgo -> walletServeWebLite (Proxy @SscNistBeacon)
                                              sendActions webDaedalusDbPath False webPort
#endif

        case CLI.sscAlgo woCommonArgs of
            GodTossingAlgo -> do
                logInfo "Using MPC coin tossing"
                liftIO $ hFlush stdout
                runWalletReal res params plugins
            NistBeaconAlgo ->
                logError "Wallet does not support NIST beacon!"<|MERGE_RESOLUTION|>--- conflicted
+++ resolved
@@ -27,18 +27,11 @@
 import qualified Pos.CLI                   as CLI
 import           Pos.Communication         (OutSpecs, SendActions, Worker', WorkerSpec,
                                             sendTxOuts, submitTx, worker)
-<<<<<<< HEAD
-import           Pos.Constants             (genesisBlockVersionData)
+import           Pos.Constants             (genesisBlockVersionData, isDevelopment)
 import           Pos.Crypto                (Hash, SecretKey, SignTag (SignUSVote),
-                                            createProxySecretKey, fakeSigner, hash,
-                                            hashHexF, sign, toPublic, unsafeHash)
-=======
-import           Pos.Constants             (genesisBlockVersionData, isDevelopment)
-import           Pos.Crypto                (Hash, SecretKey, emptyPassphrase, encToPublic,
-                                            fakeSigner, hash, hashHexF, noPassEncrypt,
-                                            safeSign, toPublic, unsafeHash,
-                                            withSafeSigner)
->>>>>>> 06b34c64
+                                            emptyPassphrase, encToPublic, fakeSigner,
+                                            hash, hashHexF, noPassEncrypt, safeSign,
+                                            toPublic, unsafeHash, withSafeSigner)
 import           Pos.Data.Attributes       (mkAttributes)
 import           Pos.Delegation            (sendProxySKHeavyOuts, sendProxySKLightOuts)
 import           Pos.DHT.Model             (DHTNode, discoverPeers, getKnownPeers)
@@ -109,17 +102,13 @@
     (_, na) <- ask
     skeys <- getSecretKeys
     let skey = skeys !! idx
-    signature <- lift $ withSafeSigner skey (pure emptyPassphrase) $
-                                \ss -> pure $ safeSign ss (upid, decision)
+    signature <- lift $ withSafeSigner skey (pure emptyPassphrase) $ \ss ->
+                            pure $ safeSign SignUSVote ss (upid, decision)
     let voteUpd = UpdateVote
             { uvKey        = encToPublic skey
             , uvProposalId = upid
             , uvDecision   = decision
-<<<<<<< HEAD
-            , uvSignature  = sign SignUSVote skey (upid, decision)
-=======
             , uvSignature  = signature
->>>>>>> 06b34c64
             }
     if null na
         then putText "Error: no addresses specified"
