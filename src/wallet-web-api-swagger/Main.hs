{-# LANGUAGE FlexibleInstances   #-}
{-# LANGUAGE KindSignatures      #-}
{-# LANGUAGE OverloadedLists     #-}
{-# LANGUAGE OverloadedStrings   #-}
{-# LANGUAGE ScopedTypeVariables #-}
{-# LANGUAGE TypeApplications    #-}
{-# LANGUAGE TypeOperators       #-}

-- | This program builds Swagger specification for wallet web API and converts it to JSON.
-- We run this program during CI build.
-- Produced JSON will be used to create online
-- version of wallet web API description at http://cardano-docs.iohk.io
-- (please see 'update_wallet_web_api_docs.sh' for technical details).

module Main where

import           Universum

import           Control.Lens               (mapped, (?~))
import           Data.Aeson                 (encode)
import qualified Data.ByteString.Lazy.Char8 as BSL8
import           Data.Swagger               (NamedSchema (..), Swagger,
                                             SwaggerType (SwaggerObject), ToParamSchema,
                                             ToSchema (..), declareNamedSchema,
                                             declareSchemaRef, defaultSchemaOptions,
                                             description, genericDeclareNamedSchema, host,
                                             info, name, properties, required, title,
                                             type_, version)
import           Data.Typeable              (Typeable, typeRep)
import           Data.Version               (showVersion)
import           Servant                    ((:>))
import           Servant.Multipart          (FileData (..), MultipartForm)
import           Servant.Swagger            (HasSwagger (toSwagger))

import qualified Paths_cardano_sl           as CSL
import           Pos.Types                  (ApplicationName, BlockVersion,
                                             ChainDifficulty, Coin, SoftwareVersion)
import           Pos.Util.BackupPhrase      (BackupPhrase)
<<<<<<< HEAD
import           Pos.Wallet.Web             (CAddress, CCoin, CCurrency, CHash,
                                             CInitialized, CPassPhrase,
                                             CPostVendWalletRedeem, CProfile, CTType, CTx,
                                             CTxId, CTxMeta, CUpdateInfo, CWallet,
                                             CWalletAssurance, CWalletInit, CWalletMeta,
                                             CWalletRedeem, CWalletType, SyncProgress,
                                             WalletError, walletApi)
=======
import           Pos.Wallet.Web             (CAddress, CCurrency, CElectronCrashReport,
                                             CHash, CInitialized, CPassPhrase, CProfile,
                                             CTType, CTx, CTxId, CTxMeta, CUpdateInfo,
                                             CWallet, CWalletAssurance, CWalletInit,
                                             CWalletMeta, CWalletRedeem, CWalletType,
                                             SyncProgress, WalletError, walletApi)
>>>>>>> f7fa5235

main :: IO ()
main = do
    BSL8.writeFile jsonFile $ encode swaggerSpecForWalletApi
    putStrLn $ "Done. See " <> jsonFile <> "."
  where
    jsonFile = "wallet-web-api-swagger.json"

instance HasSwagger api => HasSwagger (MultipartForm a :> api) where
    toSwagger Proxy = toSwagger $ Proxy @api

instance ToSchema FileData where
    declareNamedSchema _ = do
        textSchema <- declareSchemaRef (Proxy :: Proxy Text)
        filepathSchema <- declareSchemaRef (Proxy :: Proxy FilePath)
        return $ NamedSchema (Just "FileData") $ mempty
            & type_ .~ SwaggerObject
            & properties .~
                [ ("fdInputFile", textSchema)
                , ("fdFileName", textSchema)
                , ("fdFileCType", textSchema)
                , ("fdFilePath", filepathSchema)
                ]
            & required .~ [ "fdInputFile", "fdFileName", "fdFileCType", "fdFilePath"]

-- | Instances we need to build Swagger-specification for 'walletApi':
-- 'ToParamSchema' - for types in parameters ('Capture', etc.),
-- 'ToSchema' - for types in bodies.
instance ToSchema      Coin
instance ToParamSchema Coin
instance ToSchema      CTxId
instance ToParamSchema CTxId
instance ToSchema      CTType
instance ToSchema      CTx
instance ToSchema      CTxMeta
instance ToSchema      CHash
instance ToParamSchema CHash
instance ToSchema      CAddress
instance ToParamSchema CAddress
instance ToSchema      CCurrency
instance ToParamSchema CCurrency
instance ToSchema      CProfile
instance ToSchema      WalletError
instance ToSchema      CWalletAssurance
instance ToSchema      CWalletMeta
instance ToSchema      CWalletInit
instance ToSchema      CWalletType
instance ToSchema      CWalletRedeem
instance ToSchema      CPostVendWalletRedeem
instance ToSchema      CWallet
instance ToSchema      CCoin
instance ToSchema      CInitialized
instance ToSchema      CElectronCrashReport
instance ToSchema      CUpdateInfo
instance ToSchema      SoftwareVersion
instance ToSchema      ApplicationName
instance ToSchema      SyncProgress
instance ToSchema      ChainDifficulty
instance ToSchema      BlockVersion
instance ToSchema      BackupPhrase
instance ToParamSchema CPassPhrase

-- | Instance for Either-based types (types we return as 'Right') in responses.
-- Due 'typeOf' these types must be 'Typeable'.
-- We need this instance for correct Swagger-specification.
instance {-# OVERLAPPING #-} (Typeable a, ToSchema a) => ToSchema (Either WalletError a) where
    declareNamedSchema proxy = genericDeclareNamedSchema defaultSchemaOptions proxy
        & mapped . name ?~ show (typeRep (Proxy @(Either WalletError a)))

-- | Build Swagger-specification from 'walletApi'.
swaggerSpecForWalletApi :: Swagger
swaggerSpecForWalletApi = toSwagger walletApi
    & info . title       .~ "Cardano SL Wallet Web API"
    & info . version     .~ (toText $ showVersion CSL.version)
    & info . description ?~ "This is an API for Cardano SL wallet."
    & host               ?~ "localhost:8090" -- Default node's port for wallet web API.<|MERGE_RESOLUTION|>--- conflicted
+++ resolved
@@ -36,22 +36,13 @@
 import           Pos.Types                  (ApplicationName, BlockVersion,
                                              ChainDifficulty, Coin, SoftwareVersion)
 import           Pos.Util.BackupPhrase      (BackupPhrase)
-<<<<<<< HEAD
-import           Pos.Wallet.Web             (CAddress, CCoin, CCurrency, CHash,
-                                             CInitialized, CPassPhrase,
-                                             CPostVendWalletRedeem, CProfile, CTType, CTx,
-                                             CTxId, CTxMeta, CUpdateInfo, CWallet,
-                                             CWalletAssurance, CWalletInit, CWalletMeta,
-                                             CWalletRedeem, CWalletType, SyncProgress,
-                                             WalletError, walletApi)
-=======
-import           Pos.Wallet.Web             (CAddress, CCurrency, CElectronCrashReport,
-                                             CHash, CInitialized, CPassPhrase, CProfile,
+import           Pos.Wallet.Web             (CAddress, CCoin, CCurrency,
+                                             CElectronCrashReport, CHash, CInitialized,
+                                             CPassPhrase, CPostVendWalletRedeem, CProfile,
                                              CTType, CTx, CTxId, CTxMeta, CUpdateInfo,
                                              CWallet, CWalletAssurance, CWalletInit,
                                              CWalletMeta, CWalletRedeem, CWalletType,
                                              SyncProgress, WalletError, walletApi)
->>>>>>> f7fa5235
 
 main :: IO ()
 main = do
