{-# LANGUAGE AllowAmbiguousTypes #-}
{-# LANGUAGE CPP                 #-}
{-# LANGUAGE RankNTypes          #-}
{-# LANGUAGE ScopedTypeVariables #-}
{-# LANGUAGE TemplateHaskell     #-}
{-# LANGUAGE TupleSections       #-}

module Main
       ( main
       ) where

import           Universum

import           Data.Maybe (fromJust)
import           Mockable (Production (..), runProduction)
import           System.Wlog (LoggerName, logInfo)

import           ExplorerNodeOptions (ExplorerArgs (..), ExplorerNodeArgs (..),
                                      getExplorerNodeOptions)
import           Pos.Binary ()
import           Pos.Client.CLI (CommonNodeArgs (..), NodeArgs (..), getNodeParams)
import qualified Pos.Client.CLI as CLI
import           Pos.Context (NodeContext (..))
import           Pos.Diffusion.Types (Diffusion, hoistDiffusion)
import           Pos.Explorer.DB (explorerInitDB)
import           Pos.Explorer.ExtraContext (makeExtraCtx)
import           Pos.Explorer.Socket (NotifierSettings (..))
import           Pos.Explorer.Txp (ExplorerExtraModifier, explorerTxpGlobalSettings)
import           Pos.Explorer.Web (ExplorerProd, explorerPlugin, notifierPlugin, runExplorerProd)
import           Pos.Launcher (ConfigurationOptions (..), HasConfigurations, NodeParams (..),
                               NodeResources (..), bracketNodeResources,
                               loggerBracket, runNode, runRealMode, withConfigurations)
import           Pos.Update.Worker (updateTriggerWorker)
import           Pos.Util (logException)
import           Pos.Util.CompileInfo (HasCompileInfo, retrieveCompileTimeInfo, withCompileInfo)
import           Pos.Util.UserSecret (usVss)
<<<<<<< HEAD
import qualified Pos.Util.Log as Log
import           Pos.Worker.Types (WorkerSpec)
=======
>>>>>>> 34900db6

loggerName :: Log.LoggerName
loggerName = "node"

----------------------------------------------------------------------------
-- Main action
----------------------------------------------------------------------------

main :: IO ()
main = do
    args <- getExplorerNodeOptions
    let loggingParams = CLI.loggingParams loggerName (enaCommonNodeArgs args)
    loggerBracket loggingParams . logException "node" . runProduction $ do
    --Log.loggerBracket Log.Info loggerName $ runProduction $ do
        logInfo "[Attention] Software is built with explorer part"
        action args

action :: ExplorerNodeArgs -> Production ()
--action :: (MonadIO m, Log.WithLogger m) => ExplorerNodeArgs -> m ()
action (ExplorerNodeArgs (cArgs@CommonNodeArgs{..}) ExplorerArgs{..}) =
    withConfigurations conf $ \ntpConfig ->
    withCompileInfo $(retrieveCompileTimeInfo) $ do
        CLI.printInfoOnStart cArgs ntpConfig
        logInfo $ "Explorer is enabled!"
        currentParams <- getNodeParams loggerName cArgs nodeArgs

        let vssSK = fromJust $ npUserSecret currentParams ^. usVss
        let sscParams = CLI.gtSscParams cArgs vssSK (npBehaviorConfig currentParams)

        let plugins :: HasConfigurations => [Diffusion ExplorerProd -> ExplorerProd ()]
            plugins =
                [ explorerPlugin webPort
                , notifierPlugin NotifierSettings{ nsPort = notifierPort }
                , updateTriggerWorker
                ]
        bracketNodeResources currentParams sscParams
            explorerTxpGlobalSettings
            explorerInitDB $ \nr@NodeResources {..} ->
                Production (runExplorerRealMode nr (runNode nr plugins))
  where

    conf :: ConfigurationOptions
    conf = CLI.configurationOptions $ CLI.commonArgs cArgs

    runExplorerRealMode
        :: (HasConfigurations,HasCompileInfo)
        => NodeResources ExplorerExtraModifier
        -> (Diffusion ExplorerProd -> ExplorerProd ())
        -> IO ()
    runExplorerRealMode nr@NodeResources{..} go =
        let NodeContext {..} = nrContext
            extraCtx = makeExtraCtx
            explorerModeToRealMode  = runExplorerProd extraCtx
         in runRealMode nr $ \diffusion ->
                explorerModeToRealMode (go (hoistDiffusion (lift . lift) diffusion))

    nodeArgs :: NodeArgs
    nodeArgs = NodeArgs { behaviorConfigPath = Nothing }<|MERGE_RESOLUTION|>--- conflicted
+++ resolved
@@ -34,11 +34,7 @@
 import           Pos.Util (logException)
 import           Pos.Util.CompileInfo (HasCompileInfo, retrieveCompileTimeInfo, withCompileInfo)
 import           Pos.Util.UserSecret (usVss)
-<<<<<<< HEAD
 import qualified Pos.Util.Log as Log
-import           Pos.Worker.Types (WorkerSpec)
-=======
->>>>>>> 34900db6
 
 loggerName :: Log.LoggerName
 loggerName = "node"
