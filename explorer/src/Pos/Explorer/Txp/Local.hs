--- conflicted
+++ resolved
@@ -10,53 +10,15 @@
 
 import           Universum
 
-<<<<<<< HEAD
-import           Control.Lens           (makeLenses)
-import           Control.Monad.Except   (MonadError (..))
-import           Data.Default           (def)
-import qualified Data.HashMap.Strict    as HM
-import qualified Data.List.NonEmpty     as NE
-import qualified Data.Map               as M (fromList)
-import           Formatting             (build, sformat, (%))
-import           Mockable               (CurrentTime, Mockable)
-import           System.Wlog            (NamedPureLogger, WithLogger, logDebug)
-
-import           Pos.Core               (BlockVersionData, EpochIndex, HeaderHash,
-                                         Timestamp, siEpoch)
-import           Pos.Core.Configuration (HasConfiguration)
-import           Pos.Core.Txp           (Tx (..), TxAux (..), TxId, toaOut, txOutAddress)
-import           Pos.DB.Class           (MonadDBRead, MonadGState (..))
-import qualified Pos.Explorer.DB        as ExDB
-import qualified Pos.GState             as GS
-import           Pos.Reporting          (MonadReporting, reportError)
-import           Pos.Slotting           (MonadSlots (getCurrentSlot), getSlotStart)
-import           Pos.StateLock          (Priority (..), StateLock, StateLockMetrics,
-                                         withStateLock)
-import           Pos.Txp.MemState       (GenericTxpLocalDataPure, MonadTxpMem,
-                                         getLocalTxsMap, getTxpExtra, getUtxoModifier,
-                                         modifyTxpLocalData, setTxpLocalData)
-import           Pos.Txp.Toil           (GenericToilModifier (..), MonadUtxoRead (..),
-                                         ToilT, ToilVerFailure (..), Utxo, runDBToil,
-                                         runDBToil, runToilTLocalExtra, utxoGet,
-                                         utxoGetReader)
-import           Pos.Util.Chrono        (NewestFirst (..))
-import qualified Pos.Util.Modifier      as MM
-import           Pos.Util.Util          (HasLens (..), HasLens')
-
-import           Pos.Explorer.Core      (TxExtra (..))
-import           Pos.Explorer.Txp.Toil  (ExplorerExtra, ExplorerExtraTxp (..),
-                                         MonadTxExtraRead (..), eNormalizeToil,
-                                         eProcessTx, eeLocalTxsExtra)
-=======
 import qualified Data.HashMap.Strict   as HM
 import           System.Wlog           (NamedPureLogger)
 
+import           Pos.Core.Txp          (Tx (..), TxAux (..), TxId, toaOut, txOutAddress)
 import           Pos.DB.Class          (MonadDBRead, MonadGState (..))
 import qualified Pos.Explorer.DB       as ExDB
 import           Pos.Slotting          (MonadSlots (getCurrentSlot), getSlotStart)
 import           Pos.StateLock         (Priority (..), StateLock, StateLockMetrics,
                                         withStateLock)
-import           Pos.Txp.Core          (Tx (..), TxAux (..), TxId, toaOut, txOutAddress)
 import           Pos.Txp.Logic.Local   (ProcessTxContext (..), buildProccessTxContext,
                                         ptcExtra, txNormalizeAbstract,
                                         txProcessTransactionAbstract)
@@ -71,7 +33,6 @@
 import           Pos.Explorer.Txp.Toil (ExplorerExtra, ExplorerExtraTxp (..),
                                         MonadTxExtraRead (..), eNormalizeToil, eProcessTx,
                                         eeLocalTxsExtra)
->>>>>>> 6b733e06
 
 
 type ETxpLocalWorkMode ctx m =
