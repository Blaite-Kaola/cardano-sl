{-# LANGUAGE AllowAmbiguousTypes       #-}
{-# LANGUAGE DeriveGeneric             #-}
{-# LANGUAGE ExistentialQuantification #-}
{-# LANGUAGE GADTs                     #-}
{-# LANGUAGE TemplateHaskell           #-}

-- | Test.Pos.Cbor.CborSpec specification

module Test.Pos.Cbor.CborSpec
       ( spec
       , U
       , extensionProperty
       ) where

import           Universum

import qualified Cardano.Crypto.Wallet as CC
import           Crypto.Hash (Blake2b_224, Blake2b_256)
import qualified Data.ByteString as BS
<<<<<<< HEAD
=======
import qualified Data.ByteString.Lazy as LBS
>>>>>>> 6905030f
import           Data.Fixed (Nano)
import           Data.Tagged (Tagged)
import           Data.Time.Units (Microsecond, Millisecond)
import           Serokell.Data.Memory.Units (Byte)
import           System.FileLock (FileLock)
import           Test.Hspec (Arg, Expectation, Spec, SpecWith, describe, it, shouldBe)
import           Test.Hspec.QuickCheck (modifyMaxSize, modifyMaxSuccess, prop)
import           Test.QuickCheck
import           Test.QuickCheck.Arbitrary.Generic (genericArbitrary, genericShrink)

import qualified Codec.CBOR.FlatTerm as CBOR

import           Pos.Arbitrary.Block ()
import           Pos.Arbitrary.Block.Message ()
import           Pos.Arbitrary.Core ()
import           Pos.Arbitrary.Crypto ()
import           Pos.Arbitrary.Delegation ()
import           Pos.Arbitrary.Infra ()
import           Pos.Arbitrary.Slotting ()
import           Pos.Arbitrary.Ssc ()
import           Pos.Arbitrary.Update ()
import           Pos.Binary.Class
import           Pos.Binary.Communication ()
import           Pos.Binary.Core ()
import           Pos.Binary.Crypto ()
import           Pos.Binary.Infra ()
import           Pos.Binary.Ssc ()
import qualified Pos.Block.Network as BT
import qualified Pos.Block.Types as BT
import qualified Pos.Communication as C
import qualified Pos.Communication.Relay as R
import           Pos.Communication.Types.Relay (DataMsg (..))
import qualified Pos.Core as T
import qualified Pos.Core.Block as BT
import           Pos.Core.Common (ScriptVersion)
import qualified Pos.Core.Ssc as Ssc
import qualified Pos.Crypto as Crypto
import           Pos.Crypto.Hashing (WithHash)
import           Pos.Crypto.Signing (EncryptedSecretKey)
import           Pos.Data.Attributes (Attributes (..), decodeAttributes, encodeAttributes)
import           Pos.Delegation (DlgPayload, DlgUndo)
import qualified Pos.DHT.Model as DHT
import           Pos.Merkle (MerkleTree)
import           Pos.Slotting.Types (SlottingData)
import qualified Pos.Ssc as Ssc
import qualified Pos.Txp as T
import qualified Pos.Update as U
import           Pos.Util (SmallGenerator)
import           Pos.Util.Chrono (NE, NewestFirst, OldestFirst)
import           Pos.Util.QuickCheck.Property (expectationError)
import           Pos.Util.UserSecret (UserSecret, WalletUserSecret)
import qualified Test.Pos.Cbor.RefImpl as R
import           Test.Pos.Configuration (withDefConfiguration, withDefInfraConfiguration)
import           Test.Pos.Helpers (binaryTest, msgLenLimitedTest)

data User
    = Login { login :: String
            , age   :: Int }
    | FullName { firstName :: String
               , lastName  :: String
               , sex       :: Bool }
    deriving (Show, Eq)

deriveSimpleBi ''User [
    Cons 'Login [
        Field [| login :: String |],
        Field [| age   :: Int    |]
    ],
    Cons 'FullName [
        Field [| firstName :: String |],
        Field [| lastName  :: String |],
        Field [| sex       :: Bool   |]
    ]]

----------------------------------------
type VoteId' = Tagged U.UpdateVote U.VoteId
type UpId' = Tagged (U.UpdateProposal, [U.UpdateVote])U.UpId

----------------------------------------
data ARecord = ARecord String Int ARecord
             | ANull
             deriving (Generic, Eq, Show)

instance Bi ARecord where
    encode = genericEncode
    decode = genericDecode

instance Arbitrary ARecord where
    arbitrary = oneof [
          ARecord <$> arbitrary <*> arbitrary <*> arbitrary
        , pure ANull
        ]
    shrink = genericShrink

data AUnit = AUnit
           deriving (Generic, Eq, Show)

instance Bi AUnit where
    encode = genericEncode
    decode = genericDecode

instance Arbitrary AUnit where
    arbitrary = pure AUnit
    shrink = genericShrink

newtype ANewtype = ANewtype Int
                 deriving (Generic, Eq, Show)

instance Bi ANewtype where
    encode = genericEncode
    decode = genericDecode

instance Arbitrary ANewtype where
    arbitrary = ANewtype <$> arbitrary
    shrink = genericShrink

----------------------------------------

data T = T1 Int | T2 Int Int | Unknown Word8 BS.ByteString
    deriving Show

instance Bi T where
    encode = \case
        T1 a         -> encode (0::Word8)
                     <> encode (serialize' a)
        T2 a b       -> encode (1::Word8)
                     <> encode (serialize' (a, b))
        Unknown n bs -> encode n
                     <> encode bs

    decode = decode @Word8 >>= \case
        0 ->         T1 <$> (deserialize' =<< decode)
        1 -> uncurry T2 <$> (deserialize' =<< decode)
        t -> Unknown t  <$> decode

data MyScript = MyScript
    { version :: ScriptVersion -- ^ Version
    , script  :: ByteString    -- ^ Serialized script
    } deriving (Eq, Show, Generic, Typeable)

instance Arbitrary MyScript where
    arbitrary = MyScript <$> arbitrary <*> arbitrary

deriveSimpleBi ''MyScript [
    Cons 'MyScript [
        Field [| version :: ScriptVersion |],
        Field [| script  :: ByteString   |]
    ]]

-- Type to be used to simulate a breaking change in the serialisation
-- schema, so we can test instances which uses the `UnknownXX` pattern
-- for extensibility.
-- Check the `extensionProperty` for more details.
data U = U Word8 BS.ByteString deriving (Show, Eq)

instance Bi U where
    encode (U word8 bs) = encodeListLen 2 <> encode (word8 :: Word8) <> encodeUnknownCborDataItem (LBS.fromStrict bs)
    decode = do
        decodeListLenCanonicalOf 2
        U <$> decode <*> decodeUnknownCborDataItem

instance Arbitrary U where
    arbitrary = U <$> choose (0, 255) <*> arbitrary

-- | Like `U`, but we expect to read back the Cbor Data Item when decoding.
data U24 = U24 Word8 BS.ByteString deriving (Show, Eq)

instance Bi U24 where
    encode (U24 word8 bs) = encodeListLen 2 <> encode (word8 :: Word8) <> encodeUnknownCborDataItem (LBS.fromStrict bs)
    decode = do
        decodeListLenCanonicalOf 2
        U24 <$> decode <*> decodeUnknownCborDataItem

----------------------------------------

data X1 = X1 { x1A :: Int }
    deriving (Eq, Ord, Show, Generic)

data X2 = X2 { x2A :: Int, x2B :: String }
    deriving (Eq, Ord, Show, Generic)

instance Arbitrary X1 where
    arbitrary = genericArbitrary
    shrink = genericShrink

instance Arbitrary X2 where
    arbitrary = genericArbitrary
    shrink = genericShrink

instance Bi (Attributes X1) where
    encode = encodeAttributes [(0, serialize . x1A)]
    decode = decodeAttributes (X1 0) $ \n v acc -> case n of
        0 -> pure $ Just $ acc { x1A = unsafeDeserialize v }
        _ -> pure $ Nothing

instance Bi (Attributes X2) where
    encode = encodeAttributes [(0, serialize . x2A), (1, serialize . x2B)]
    decode = decodeAttributes (X2 0 []) $ \n v acc -> case n of
        0 -> return $ Just $ acc { x2A = unsafeDeserialize v }
        1 -> return $ Just $ acc { x2B = unsafeDeserialize v }
        _ -> return $ Nothing

----------------------------------------

-- | Given a data type which can be extended, verify we can indeed do so
-- without breaking anything. This should work with every time which adopted
-- the schema of having at least one constructor of the form:
-- .... | Unknown Word8 ByteString
extensionProperty :: forall a. (Arbitrary a, Eq a, Show a, Bi a) => Property
extensionProperty = forAll @a (arbitrary :: Gen a) $ \input ->
{- This function works as follows:

   1. When we call `serialized`, we are implicitly assuming (as contract of this
      function) that the input type would be of a shape such as:

      data MyType = Constructor1 Int Bool
                  | Constructor2 String
                  | UnknownConstructor Word8 ByteString

      Such type will be encoded, roughly, like this:

      encode (Constructor1 a b) = encodeWord 0 <> encodeKnownCborDataItem (a,b)
      encode (Constructor2 a b) = encodeWord 1 <> encodeKnownCborDataItem a
      encode (UnknownConstructor tag bs) = encodeWord tag <> encodeUnknownCborDataItem bs

      In CBOR terms, we would produce something like this:

      <tag :: Word32><Tag24><CborDataItem :: ByteString>

   2. Now, when we call `unsafeDeserialize serialized`, we are effectively asking to produce as
      output a value of type `U`. `U` is defined by only 1 constructor, it
      being `U Word8 ByteString`, but this is still compatible with our `tag + cborDataItem`
      format. So now we will have something like:

      U <tag :: Word32> <CborDataItem :: ByteString>

      (The <Tag24> has been removed as part of the decoding process).

   3. We now call `unsafeDeserialize (serialize u)`, which means: Can you produce a CBOR binary
      from `U`, and finally try to decode it into a value of type `a`? This will work because
      our intermediate encoding into `U` didn't touch the inital `<tag :: Word32>`, so we will
      be able to reconstruct the original object back.
      More specifically, `serialize u` would produce once again:

      <tag :: Word32><Tag24><CborDataItem :: ByteString>

      (The <Tag24> has been added as part of the encoding process).

      `unsafeDeserialize` would then consume the tag (to understand which type constructor this corresponds to),
      remove the <Tag24> token and finally proceed to deserialise the rest.

-}
    let serialized      = serialize input             -- Step 1
        (u :: U)        = unsafeDeserialize serialized      -- Step 2
        (encoded :: a)  = unsafeDeserialize (serialize u)   -- Step 3
    in encoded === input

soundSerializationAttributesOfAsProperty
    :: forall a b aa ab. (aa ~ Attributes a, ab ~ Attributes b,
                          Bi aa, Bi ab, Eq aa, Arbitrary a, Show aa)
    => Property
soundSerializationAttributesOfAsProperty = forAll arbitraryAttrs $ \input ->
    let serialized      = serialize input
        (middle  :: ab) = unsafeDeserialize serialized
        (encoded :: aa) = unsafeDeserialize $ serialize middle
    in encoded === input
  where
    arbitraryAttrs :: Gen aa
    arbitraryAttrs = Attributes <$> arbitrary <*> arbitrary


testANewtype :: SpecWith ()
testANewtype = testAgainstFile "a newtype" x rep
  where
    x :: ANewtype
    x = ANewtype 42

    rep :: [CBOR.TermToken]
    rep = [CBOR.TkListLen 1, CBOR.TkInt 42]

testAUnit :: SpecWith ()
testAUnit = testAgainstFile "a unit" x rep
  where
    x :: AUnit
    x = AUnit

    rep :: [CBOR.TermToken]
    rep = [CBOR.TkListLen 0]

testARecord :: SpecWith ()
testARecord = testAgainstFile "a record" x rep
  where
    x :: ARecord
    x = ARecord "hello" 42 (ARecord "world" 52 ANull)

    rep :: [CBOR.TermToken]
    rep = [CBOR.TkListLen 4, CBOR.TkInt 0, CBOR.TkString "hello", CBOR.TkInt 42,
           CBOR.TkListLen 4, CBOR.TkInt 0, CBOR.TkString "world", CBOR.TkInt 52,
           CBOR.TkListLen 1, CBOR.TkInt 1
          ]

testAgainstFile
    :: (Eq a, Show a, Bi a)
    => String
    -> a
    -> CBOR.FlatTerm
    -> SpecWith (Arg Expectation)
testAgainstFile name x expected =
    describe name $ do
      it "serialise" $ do
            let actual = CBOR.toFlatTerm $ encode x
            expected `shouldBe` actual
      it "deserialise" $ do
            case CBOR.fromFlatTerm decode expected of
              Left err     -> expectationError (fromString err)
              Right actual -> x `shouldBe` actual

spec :: Spec
spec = withDefInfraConfiguration $ withDefConfiguration $ do
    describe "Reference implementation" $ do
        describe "properties" $ do
            prop "encoding/decoding initial byte"    R.prop_InitialByte
            prop "encoding/decoding additional info" R.prop_AdditionalInfo
            prop "encoding/decoding token header"    R.prop_TokenHeader
            prop "encoding/decoding token header 2"  R.prop_TokenHeader2
            prop "encoding/decoding tokens"          R.prop_Token
            modifyMaxSuccess (const 1000) . modifyMaxSize (const 150) $ do
                prop "encoding/decoding terms"       R.prop_Term
        describe "internal properties" $ do
            prop "Integer to/from bytes"             R.prop_integerToFromBytes
            prop "Word16 to/from network byte order" R.prop_word16ToFromNet
            prop "Word32 to/from network byte order" R.prop_word32ToFromNet
            prop "Word64 to/from network byte order" R.prop_word64ToFromNet
            modifyMaxSuccess (const 1) $ do
                -- Using once inside the property would be lovely (as it tests
                -- all the Halfs) but it doesn't work for some reason.
                prop "Numeric.Half to/from Float"    R.prop_halfToFromFloat

    describe "Cbor.Bi instances" $ do
        modifyMaxSuccess (const 1000) $ do
            describe "Test instances" $ do
                prop "User" (let u1 = Login "asd" 34 in (unsafeDeserialize $ serialize u1) === u1)
                binaryTest @MyScript
                prop "X2" (soundSerializationAttributesOfAsProperty @X2 @X1)
            describe "Generic deriving" $ do
                testARecord
                testAUnit
                testANewtype
                binaryTest @ARecord
                binaryTest @AUnit
                binaryTest @ANewtype
            describe "Lib/core instances" $ do
                binaryTest @(Attributes X1)
                binaryTest @(Attributes X2)
                brokenDisabled $ binaryTest @UserSecret
<<<<<<< HEAD
                binaryTest @WalletUserSecret
                binaryTest @EncryptedSecretKey
=======
                modifyMaxSuccess (min 50) $ do
                    binaryTest @WalletUserSecret
                    binaryTest @EncryptedSecretKey
>>>>>>> 6905030f
                binaryTest @(WithHash ARecord)

            describe "Primitive instances" $ do
                binaryTest @()
                binaryTest @Bool
                binaryTest @Char
                binaryTest @Integer
                binaryTest @Word
                binaryTest @Word8
                binaryTest @Word16
                binaryTest @Word32
                binaryTest @Word64
                binaryTest @Int
                binaryTest @Float
                binaryTest @Int32
                binaryTest @Int64
                binaryTest @Nano
                binaryTest @Millisecond
                binaryTest @Microsecond
                binaryTest @Byte
                binaryTest @(Map Int Int)
                binaryTest @(HashMap Int Int)
                binaryTest @(Set Int)
                binaryTest @(HashSet Int)

        describe "Types" $ do
          -- 100 is not enough to catch some bugs (e.g. there was a bug with
          -- addresses that only manifested when address's CRC started with 0x00)
          describe "Bi instances" $ do
              describe "Core.Address" $ do
                  binaryTest @T.Address
                  binaryTest @T.Address'
                  binaryTest @T.AddrType
                  binaryTest @T.AddrStakeDistribution
                  binaryTest @T.AddrSpendingData
              describe "Core.Types" $ do
                  binaryTest @T.Timestamp
                  binaryTest @T.TimeDiff
                  binaryTest @T.EpochIndex
                  binaryTest @T.Coin
                  binaryTest @T.CoinPortion
                  binaryTest @T.LocalSlotIndex
                  binaryTest @T.SlotId
                  binaryTest @T.EpochOrSlot
                  binaryTest @T.SharedSeed
                  binaryTest @T.ChainDifficulty
                  binaryTest @T.SoftforkRule
                  binaryTest @T.BlockVersionData
                  binaryTest @(Attributes ())
                  binaryTest @(Attributes T.AddrAttributes)
              describe "Core.Fee" $ do
                  binaryTest @T.Coeff
                  binaryTest @T.TxSizeLinear
                  binaryTest @T.TxFeePolicy
              describe "Core.Script" $ do
                  binaryTest @T.Script
              describe "Core.Vss" $ do
                  binaryTest @T.VssCertificate
              describe "Core.Version" $ do
                  binaryTest @T.ApplicationName
                  binaryTest @T.SoftwareVersion
                  binaryTest @T.BlockVersion
              describe "Util" $ do
                  binaryTest @(NewestFirst NE U)
                  binaryTest @(OldestFirst NE U)
          describe "Message length limit" $ do
              msgLenLimitedTest @T.VssCertificate
        describe "Block types" $ do
            describe "Bi instances" $ do
                describe "Undo" $ do
                    binaryTest @BT.SlogUndo
<<<<<<< HEAD
                    binaryTest @BT.Undo
                describe "Block network types" $ do
                    describe "MsgGetHeaders" $
                        binaryTest @BT.MsgGetHeaders
                    describe "MsgGetBlocks" $
                        binaryTest @BT.MsgGetBlocks
                    describe "MsgHeaders" $ do
                        binaryTest @BT.MsgHeaders
                    describe "MsgBlock" $ do
                        binaryTest @BT.MsgBlock
                describe "Blockchains and blockheaders" $ do
                    describe "GenericBlockHeader" $ do
=======
                    modifyMaxSuccess (min 50) $ do
                        binaryTest @BT.Undo
                describe "Block network types" $ modifyMaxSuccess (min 10) $ do
                    binaryTest @BT.MsgGetHeaders
                    binaryTest @BT.MsgGetBlocks
                    binaryTest @BT.MsgHeaders
                    binaryTest @BT.MsgBlock
                describe "Blockchains and blockheaders" $ do
                    modifyMaxSuccess (min 10) $ describe "GenericBlockHeader" $ do
>>>>>>> 6905030f
                        describe "GenesisBlockHeader" $ do
                            binaryTest @BT.GenesisBlockHeader
                        describe "MainBlockHeader" $ do
                            binaryTest @BT.MainBlockHeader
                    describe "GenesisBlockchain" $ do
                        describe "BodyProof" $ do
                            binaryTest @BT.GenesisExtraHeaderData
                            binaryTest @BT.GenesisExtraBodyData
                            binaryTest @(BT.BodyProof BT.GenesisBlockchain)
                        describe "ConsensusData" $ do
                            binaryTest @(BT.ConsensusData BT.GenesisBlockchain)
                        describe "Body" $ do
                            binaryTest @(BT.Body BT.GenesisBlockchain)
                    describe "MainBlockchain" $ do
                        describe "BodyProof" $ do
                            binaryTest @(BT.BodyProof BT.MainBlockchain)
                        describe "BlockSignature" $ do
                            binaryTest @BT.BlockSignature
                        describe "ConsensusData" $ do
                            binaryTest @(BT.ConsensusData BT.MainBlockchain)
<<<<<<< HEAD
                        describe "Body" $ do
=======
                        modifyMaxSuccess (min 10) $ describe "Body" $ do
>>>>>>> 6905030f
                            binaryTest @(BT.Body BT.MainBlockchain)
                        describe "MainToSign" $ do
                            binaryTest @BT.MainToSign
                        describe "Extra data" $ do
                            binaryTest @BT.MainExtraHeaderData
                            binaryTest @BT.MainExtraBodyData
        describe "Communication" $ do
            describe "Bi instances" $ do
                binaryTest @C.HandlerSpec
                binaryTest @C.VerInfo
                binaryTest @C.MessageCode
            describe "Bi extension" $ do
                prop "HandlerSpec" (extensionProperty @C.HandlerSpec)
        describe "Merkle" $ do
            binaryTest @(MerkleTree Int32)
        describe "Crypto" $ do
            describe "Hashing" $ do
                binaryTest @(Crypto.Hash Word64)
            describe "Signing" $ do
                describe "Bi instances" $ do
                    binaryTest @Crypto.SecretKey
                    binaryTest @Crypto.PublicKey
                    binaryTest @(Crypto.Signature ())
                    binaryTest @(Crypto.Signature U)
                    binaryTest @(Crypto.ProxyCert Int32)
                    binaryTest @(Crypto.ProxySecretKey Int32)
                    binaryTest @(Crypto.ProxySecretKey U)
                    binaryTest @(Crypto.ProxySignature Int32 Int32)
                    binaryTest @(Crypto.ProxySignature U U)
                    binaryTest @(Crypto.Signed Bool)
                    binaryTest @(Crypto.Signed U)
                    binaryTest @Crypto.RedeemSecretKey
                    binaryTest @Crypto.RedeemPublicKey
                    binaryTest @(Crypto.RedeemSignature Bool)
                    binaryTest @(Crypto.RedeemSignature U)
                    binaryTest @Crypto.Threshold
                    binaryTest @Crypto.VssPublicKey
                    binaryTest @Crypto.PassPhrase
                    binaryTest @Crypto.VssKeyPair
                    binaryTest @Crypto.Secret
                    binaryTest @Crypto.DecShare
                    binaryTest @Crypto.EncShare
                    binaryTest @Crypto.SecretProof
                    binaryTest @Crypto.HDAddressPayload
                    binaryTest @(Crypto.AbstractHash Blake2b_224 U)
                    binaryTest @(Crypto.AbstractHash Blake2b_256 U)
                    binaryTest @(AsBinary Crypto.VssPublicKey)
                    binaryTest @(AsBinary Crypto.Secret)
                    binaryTest @(AsBinary Crypto.DecShare)
                    binaryTest @(AsBinary Crypto.EncShare)
        describe "DHT.Model" $ do
            describe "Bi instances" $ do
                binaryTest @DHT.DHTKey
                binaryTest @DHT.DHTData
        describe "Delegation types" $ do
            describe "Bi instances" $ do
                binaryTest @DlgPayload
                binaryTest @DlgUndo
            describe "Network" $ do
                binaryTest @(DataMsg T.ProxySKHeavy)
        describe "Slotting types" $ do
            binaryTest @SlottingData
        describe "Ssc" $ do
            describe "Bi instances" $ do
                binaryTest @Ssc.Commitment
                binaryTest @Ssc.CommitmentsMap
                binaryTest @Ssc.Opening
<<<<<<< HEAD
                binaryTest @Ssc.SscPayload
=======
                modifyMaxSuccess (min 10) $ do
                    binaryTest @Ssc.SscPayload
                    binaryTest @Ssc.TossModifier
                    binaryTest @Ssc.VssCertData
                    binaryTest @Ssc.SscGlobalState
>>>>>>> 6905030f
                binaryTest @Ssc.SscProof
                binaryTest @(R.InvMsg (Tagged Ssc.MCCommitment T.StakeholderId))
                binaryTest @(R.ReqMsg (Tagged Ssc.MCCommitment T.StakeholderId))
                binaryTest @(R.MempoolMsg Ssc.MCCommitment)
                binaryTest @(R.DataMsg Ssc.MCCommitment)
                binaryTest @(R.DataMsg Ssc.MCOpening)
                binaryTest @(R.DataMsg Ssc.MCShares)
                binaryTest @(R.DataMsg Ssc.MCVssCertificate)
                binaryTest @Ssc.SscTag
<<<<<<< HEAD
                binaryTest @Ssc.TossModifier
                binaryTest @Ssc.VssCertData
                binaryTest @Ssc.SscGlobalState
=======
>>>>>>> 6905030f
                binaryTest @Ssc.SscSecretStorage
            describe "Message length limit" $ do
                msgLenLimitedTest @Ssc.Opening
                msgLenLimitedTest @(R.InvMsg (Tagged Ssc.MCCommitment T.StakeholderId))
                msgLenLimitedTest @(R.ReqMsg (Tagged Ssc.MCCommitment T.StakeholderId))
                msgLenLimitedTest @(R.MempoolMsg Ssc.MCCommitment)
                -- msgLenLimitedTest' @(C.MaxSize (R.DataMsg Ssc.MCCommitment))
                --     (C.MaxSize . R.DataMsg <$> C.mcCommitmentMsgLenLimit)
                --     "MCCommitment"
                --     (has Ssc._MCCommitment . R.dmContents . C.getOfMaxSize)
                -- msgLenLimitedTest' @(R.DataMsg Ssc.MCOpening)
                --     (R.DataMsg <$> C.mcOpeningLenLimit)
                --     "MCOpening"
                --     (has Ssc._MCOpening . R.dmContents)
                -- msgLenLimitedTest' @(C.MaxSize (R.DataMsg Ssc.MCShares))
                --     (C.MaxSize . R.DataMsg <$> C.mcSharesMsgLenLimit)
                --     "MCShares"
                --     (has Ssc._MCShares . R.dmContents . C.getOfMaxSize)
                -- msgLenLimitedTest' @(R.DataMsg Ssc.MCVssCertificate)
                --     (R.DataMsg <$> C.mcVssCertificateLenLimit)
                --     "MCVssCertificate"
                --     (has Ssc._MCVssCertificate . R.dmContents)
        describe "Txp (transaction processing) system" $ do
            describe "Bi instances" $ do
                describe "Core" $ do
                    binaryTest @T.TxIn
                    binaryTest @T.TxOut
                    binaryTest @T.TxOutAux
                    binaryTest @T.Tx
                    binaryTest @T.TxInWitness
                    binaryTest @T.TxSigData
                    binaryTest @T.TxAux
                    binaryTest @T.TxProof
                    binaryTest @(SmallGenerator T.TxPayload)
                    binaryTest @T.TxpUndo
                describe "Network" $ do
                    binaryTest @(R.InvMsg (Tagged T.TxMsgContents T.TxId))
                    binaryTest @(R.ReqMsg (Tagged T.TxMsgContents T.TxId))
                    binaryTest @(R.MempoolMsg T.TxMsgContents)
                    binaryTest @(R.DataMsg T.TxMsgContents)
            describe "Bi extension" $ do
                prop "TxInWitness" (extensionProperty @T.TxInWitness)
            describe "Message length limit" $ do
                msgLenLimitedTest @(R.InvMsg (Tagged T.TxMsgContents T.TxId))
                msgLenLimitedTest @(R.ReqMsg (Tagged T.TxMsgContents T.TxId))
                msgLenLimitedTest @(R.MempoolMsg T.TxMsgContents)
                -- No check for (DataMsg T.TxMsgContents) since overal message size
                -- is forcely limited
        describe "Update system" $ do
            describe "Bi instances" $ do
                describe "Core" $ do
                    binaryTest @U.BlockVersionModifier
                    binaryTest @U.SystemTag
                    binaryTest @U.UpdateVote
                    binaryTest @U.UpdateData
                    binaryTest @U.UpdateProposal
                    binaryTest @U.UpdateProposalToSign
                    binaryTest @U.UpdatePayload
                    binaryTest @U.VoteState
                    binaryTest @U.UpId
                describe "Poll" $ do
                    binaryTest @(U.PrevValue ())
                    binaryTest @(U.PrevValue U)
                    binaryTest @U.USUndo
                    binaryTest @U.UpsExtra
                    binaryTest @U.DpsExtra
                    binaryTest @U.UndecidedProposalState
                    binaryTest @U.DecidedProposalState
                    binaryTest @U.ProposalState
                    binaryTest @U.ConfirmedProposalState
                    binaryTest @U.BlockVersionState
                describe "Network" $ do
                    binaryTest @(R.InvMsg VoteId')
                    binaryTest @(R.ReqMsg VoteId')
                    binaryTest @(R.MempoolMsg U.UpdateVote)
                    binaryTest @(R.DataMsg U.UpdateVote)
                    binaryTest @(R.InvMsg UpId')
                    binaryTest @(R.ReqMsg UpId')
                    binaryTest @(R.MempoolMsg (U.UpdateProposal, [U.UpdateVote]))
                    binaryTest @(R.DataMsg (U.UpdateProposal, [U.UpdateVote]))
                describe "Message length limit" $ do
                    msgLenLimitedTest @(R.InvMsg VoteId')
                    msgLenLimitedTest @(R.ReqMsg VoteId')
                    msgLenLimitedTest @(R.MempoolMsg U.UpdateVote)
                    msgLenLimitedTest @(R.InvMsg UpId')
                    msgLenLimitedTest @(R.ReqMsg UpId')
                    msgLenLimitedTest @(R.MempoolMsg (U.UpdateProposal, [U.UpdateVote]))
                    -- TODO [CSL-859]
                    -- msgLenLimitedTest @(C.MaxSize (R.DataMsg (U.UpdateProposal, [U.UpdateVote])))
                    msgLenLimitedTest @(R.DataMsg U.UpdateVote)
                    -- msgLenLimitedTest @U.UpdateProposal

instance {-# OVERLAPPING #-} Arbitrary (Maybe FileLock) where
    arbitrary = pure Nothing

-- | This instance is unsafe, as it allows a timing attack. But it's OK for
-- tests.
instance Eq CC.XPrv where
    (==) = (==) `on` CC.unXPrv

-- | Mark a test case as broken. The intended use is for tests that are
-- themselves valid, but the code they're testing turned out to be buggy.
brokenDisabled :: Monad m => m a -> m ()
brokenDisabled _ = return ()<|MERGE_RESOLUTION|>--- conflicted
+++ resolved
@@ -17,10 +17,7 @@
 import qualified Cardano.Crypto.Wallet as CC
 import           Crypto.Hash (Blake2b_224, Blake2b_256)
 import qualified Data.ByteString as BS
-<<<<<<< HEAD
-=======
 import qualified Data.ByteString.Lazy as LBS
->>>>>>> 6905030f
 import           Data.Fixed (Nano)
 import           Data.Tagged (Tagged)
 import           Data.Time.Units (Microsecond, Millisecond)
@@ -376,14 +373,9 @@
                 binaryTest @(Attributes X1)
                 binaryTest @(Attributes X2)
                 brokenDisabled $ binaryTest @UserSecret
-<<<<<<< HEAD
-                binaryTest @WalletUserSecret
-                binaryTest @EncryptedSecretKey
-=======
                 modifyMaxSuccess (min 50) $ do
                     binaryTest @WalletUserSecret
                     binaryTest @EncryptedSecretKey
->>>>>>> 6905030f
                 binaryTest @(WithHash ARecord)
 
             describe "Primitive instances" $ do
@@ -455,20 +447,6 @@
             describe "Bi instances" $ do
                 describe "Undo" $ do
                     binaryTest @BT.SlogUndo
-<<<<<<< HEAD
-                    binaryTest @BT.Undo
-                describe "Block network types" $ do
-                    describe "MsgGetHeaders" $
-                        binaryTest @BT.MsgGetHeaders
-                    describe "MsgGetBlocks" $
-                        binaryTest @BT.MsgGetBlocks
-                    describe "MsgHeaders" $ do
-                        binaryTest @BT.MsgHeaders
-                    describe "MsgBlock" $ do
-                        binaryTest @BT.MsgBlock
-                describe "Blockchains and blockheaders" $ do
-                    describe "GenericBlockHeader" $ do
-=======
                     modifyMaxSuccess (min 50) $ do
                         binaryTest @BT.Undo
                 describe "Block network types" $ modifyMaxSuccess (min 10) $ do
@@ -478,7 +456,6 @@
                     binaryTest @BT.MsgBlock
                 describe "Blockchains and blockheaders" $ do
                     modifyMaxSuccess (min 10) $ describe "GenericBlockHeader" $ do
->>>>>>> 6905030f
                         describe "GenesisBlockHeader" $ do
                             binaryTest @BT.GenesisBlockHeader
                         describe "MainBlockHeader" $ do
@@ -499,11 +476,7 @@
                             binaryTest @BT.BlockSignature
                         describe "ConsensusData" $ do
                             binaryTest @(BT.ConsensusData BT.MainBlockchain)
-<<<<<<< HEAD
-                        describe "Body" $ do
-=======
                         modifyMaxSuccess (min 10) $ describe "Body" $ do
->>>>>>> 6905030f
                             binaryTest @(BT.Body BT.MainBlockchain)
                         describe "MainToSign" $ do
                             binaryTest @BT.MainToSign
@@ -571,15 +544,11 @@
                 binaryTest @Ssc.Commitment
                 binaryTest @Ssc.CommitmentsMap
                 binaryTest @Ssc.Opening
-<<<<<<< HEAD
-                binaryTest @Ssc.SscPayload
-=======
                 modifyMaxSuccess (min 10) $ do
                     binaryTest @Ssc.SscPayload
                     binaryTest @Ssc.TossModifier
                     binaryTest @Ssc.VssCertData
                     binaryTest @Ssc.SscGlobalState
->>>>>>> 6905030f
                 binaryTest @Ssc.SscProof
                 binaryTest @(R.InvMsg (Tagged Ssc.MCCommitment T.StakeholderId))
                 binaryTest @(R.ReqMsg (Tagged Ssc.MCCommitment T.StakeholderId))
@@ -589,12 +558,6 @@
                 binaryTest @(R.DataMsg Ssc.MCShares)
                 binaryTest @(R.DataMsg Ssc.MCVssCertificate)
                 binaryTest @Ssc.SscTag
-<<<<<<< HEAD
-                binaryTest @Ssc.TossModifier
-                binaryTest @Ssc.VssCertData
-                binaryTest @Ssc.SscGlobalState
-=======
->>>>>>> 6905030f
                 binaryTest @Ssc.SscSecretStorage
             describe "Message length limit" $ do
                 msgLenLimitedTest @Ssc.Opening
