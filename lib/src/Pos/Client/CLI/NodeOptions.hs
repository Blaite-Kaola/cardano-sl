{-# LANGUAGE ApplicativeDo #-}
{-# LANGUAGE CPP           #-}
{-# LANGUAGE QuasiQuotes   #-}

-- | Command line options of Cardano node.

module Pos.Client.CLI.NodeOptions
       ( CommonNodeArgs (..)
       , SimpleNodeArgs (..)
       , NodeArgs (..)
       , commonNodeArgsParser
       , getSimpleNodeOptions
       , usageExample
       ) where

import           Universum

import           Data.Version (showVersion)
import           NeatInterpolation (text)
import           Options.Applicative (Parser, auto, execParser, footerDoc, fullDesc, header, help,
                                      helper, info, infoOption, long, metavar, option, progDesc,
                                      strOption, switch, value)
import           Text.PrettyPrint.ANSI.Leijen (Doc)

import           Paths_cardano_sl (version)

import           Pos.Client.CLI.Options (CommonArgs (..), commonArgsParser, optionalJSONPath)
import           Pos.HealthCheck.Route53 (route53HealthCheckOption)
import           Pos.Network.CLI (NetworkConfigOpts, networkConfigOption)
import           Pos.Statistics (EkgParams, StatsdParams, ekgParamsOption, statsdParamsOption)
import           Pos.Util.CompileInfo (CompileTimeInfo (..), HasCompileInfo, compileInfo)
import           Pos.Util.TimeWarp (NetworkAddress)

data CommonNodeArgs = CommonNodeArgs
    { dbPath                 :: !(Maybe FilePath)
    , rebuildDB              :: !Bool
    -- these two arguments are only used in development mode
    , devGenesisSecretI      :: !(Maybe Int)
    , keyfilePath            :: !FilePath
    , networkConfigOpts      :: !NetworkConfigOpts
      -- ^ Network configuration
    , jlPath                 :: !(Maybe FilePath)
    , commonArgs             :: !CommonArgs
    , updateLatestPath       :: !FilePath
    , updateWithPackage      :: !Bool
    , noNTP                  :: !Bool
    , route53Params          :: !(Maybe NetworkAddress)
    , enableMetrics          :: !Bool
    , ekgParams              :: !(Maybe EkgParams)
    , statsdParams           :: !(Maybe StatsdParams)
    , cnaDumpGenesisDataPath :: !(Maybe FilePath)
<<<<<<< HEAD
    , cnaBlockStorageMirror  :: !(Maybe Text)
=======
    , cnaDumpConfiguration   :: !Bool
>>>>>>> 6905030f
    } deriving Show

commonNodeArgsParser :: Parser CommonNodeArgs
commonNodeArgsParser = do
    dbPath <- optional $ strOption $
        long    "db-path" <>
        metavar "FILEPATH" <>
        help    "Path to directory with all DBs used by the node. \
                \If specified path doesn’t exist, a directory will be created."
    rebuildDB <- switch $
        long "rebuild-db" <>
        help "If node's database already exists, discard its contents \
             \and create a new one from scratch."
    devGenesisSecretI <-
        optional $ option auto $
                  long    "genesis-secret" <>
                  metavar "INT" <>
                  help    "Used genesis secret key index."
    keyfilePath <- strOption $
        long    "keyfile" <>
        metavar "FILEPATH" <>
        value   "secret.key" <>
        help    "Path to file with secret key (we use it for Daedalus)."
    networkConfigOpts <- networkConfigOption
    jlPath <-
        optionalJSONPath
    commonArgs <- commonArgsParser
    updateLatestPath <- strOption $
        long    "update-latest-path" <>
        metavar "FILEPATH" <>
        value   "update-installer.exe" <>
        help    "Path to update installer file, \
                \which should be downloaded by Update System."
    updateWithPackage <- switch $
        long "update-with-package" <>
        help "Enable updating via installer."
    noNTP <- switch $
        long "no-ntp" <>
        help "Whether to use real NTP servers to synchronise time or rely on local time"

    route53Params <- optional route53HealthCheckOption

    enableMetrics <- switch $
        long "metrics" <>
        help "Enable metrics (EKG, statsd)"

    ekgParams <- optional ekgParamsOption
    statsdParams <- optional statsdParamsOption

    cnaDumpGenesisDataPath <- optional $ strOption $
        long "dump-genesis-data-to" <>
        help "Dump genesis data in canonical JSON format to this file."

<<<<<<< HEAD
    cnaBlockStorageMirror <- optional $ strOption $
        long "block-storage-mirror" <>
        help "URL for a mirror that stores epochs in *.cbor.lzma format."
=======
    cnaDumpConfiguration <- switch $
        long "dump-configuration" <>
        help "Dump configuration and exit."
>>>>>>> 6905030f

    pure CommonNodeArgs{..}

data SimpleNodeArgs = SimpleNodeArgs CommonNodeArgs NodeArgs

data NodeArgs = NodeArgs
    { behaviorConfigPath :: !(Maybe FilePath)
    } deriving Show

simpleNodeArgsParser :: Parser SimpleNodeArgs
simpleNodeArgsParser = do
    commonNodeArgs <- commonNodeArgsParser
    behaviorConfigPath <- behaviorConfigOption
    pure $ SimpleNodeArgs commonNodeArgs NodeArgs{..}

behaviorConfigOption :: Parser (Maybe FilePath)
behaviorConfigOption =
    optional $ strOption $
        long "behavior" <>
        metavar "FILE" <>
        help "Path to the behavior config"

getSimpleNodeOptions :: HasCompileInfo => IO SimpleNodeArgs
getSimpleNodeOptions = execParser programInfo
  where
    programInfo = info (helper <*> versionOption <*> simpleNodeArgsParser) $
        fullDesc <> progDesc "Cardano SL main server node."
                 <> header "Cardano SL node."
                 <> footerDoc usageExample

    versionOption = infoOption
        ("cardano-node-" <> showVersion version <>
         ", git revision " <> toString (ctiGitRevision compileInfo))
        (long "version" <> help "Show version.")

usageExample :: Maybe Doc
usageExample = (Just . fromString @Doc . toString @Text) [text|
Command example:

  stack exec -- cardano-node                                             \
    --db-path node-db0                                                   \
    --rebuild-db                                                         \
    --keyfile secrets/secret-1.key                                       \
    --kademlia-id a_P8zb6fNP7I2H54FtGuhqxaMDAwMDAwMDAwMDAwMDA=           \
    --address 127.0.0.1:3000                                             \
    --listen 127.0.0.1:3000                                              \
    --kademlia-address 127.0.0.1:3000                                    \
    --json-log=/tmp/logs/2017-05-22_181224/node0.json                    \
    --logs-prefix /tmp/logs/2017-05-22_181224                            \
    --log-config /tmp/logs/2017-05-22_181224/conf/node0.log.yaml         \
    --kademlia-dump-path /tmp/logs/2017-05-22_181224/dump/kademlia0.dump \
    --system-start 1495462345|]<|MERGE_RESOLUTION|>--- conflicted
+++ resolved
@@ -49,11 +49,8 @@
     , ekgParams              :: !(Maybe EkgParams)
     , statsdParams           :: !(Maybe StatsdParams)
     , cnaDumpGenesisDataPath :: !(Maybe FilePath)
-<<<<<<< HEAD
+    , cnaDumpConfiguration   :: !Bool
     , cnaBlockStorageMirror  :: !(Maybe Text)
-=======
-    , cnaDumpConfiguration   :: !Bool
->>>>>>> 6905030f
     } deriving Show
 
 commonNodeArgsParser :: Parser CommonNodeArgs
@@ -107,15 +104,12 @@
         long "dump-genesis-data-to" <>
         help "Dump genesis data in canonical JSON format to this file."
 
-<<<<<<< HEAD
     cnaBlockStorageMirror <- optional $ strOption $
         long "block-storage-mirror" <>
         help "URL for a mirror that stores epochs in *.cbor.lzma format."
-=======
     cnaDumpConfiguration <- switch $
         long "dump-configuration" <>
         help "Dump configuration and exit."
->>>>>>> 6905030f
 
     pure CommonNodeArgs{..}
 
