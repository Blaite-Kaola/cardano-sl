--- conflicted
+++ resolved
@@ -10,8 +10,8 @@
          -- * Full resources
          NodeResources (..)
 
-       , allocateNodeResources
-       , releaseNodeResources
+       --, allocateNodeResources
+       --, releaseNodeResources
        , bracketNodeResources
 
          -- * Smaller resources
@@ -28,15 +28,6 @@
 import           Mockable (Production (..))
 import           System.IO (BufferMode (..), hClose, hSetBuffering)
 import qualified System.Metrics as Metrics
-<<<<<<< HEAD
---import           System.Wlog (LoggerConfig (..), WithLogger, consoleActionB, defaultHandleAction,
---                              logDebug, logInfo, maybeLogsDirB, productionB, removeAllHandlers,
---                              setupLogging, showTidB)
-=======
-import           System.Wlog (LoggerConfig (..), WithLogger, consoleActionB,
-                     defaultHandleAction, logDebug, logInfo, maybeLogsDirB,
-                     productionB, removeAllHandlers, setupLogging, showTidB)
->>>>>>> c793d4f2
 
 import           Network.Broadcast.OutboundQueue.Types (NodeType (..))
 import           Pos.Binary ()
