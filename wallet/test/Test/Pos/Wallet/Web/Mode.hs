{-# LANGUAGE Rank2Types      #-}
{-# LANGUAGE TemplateHaskell #-}
{-# LANGUAGE TypeFamilies    #-}
{-# OPTIONS -fno-warn-unused-top-binds #-} -- for lenses

-- | Module which provides `MonadWalletWebMode` instance for tests

module Test.Pos.Wallet.Web.Mode
       ( WalletTestParams (..)
       , HasWalletTestParams (..)
       , WalletTestMode
       , WalletTestContext (..)
       , runWalletTestMode
       , WalletProperty
       , walletPropertyToProperty
       , walletPropertySpec

       , submitTxTestMode
       , getSentTxs
       ) where

import           Universum

import qualified Control.Concurrent.STM as STM
import           Control.Lens (lens, makeClassy, makeLensesWith)
import           Data.Default (def)
import qualified Data.Text.Buildable
import           Formatting (bprint, build, formatToString, (%))
import qualified Prelude
import           System.Wlog (HasLoggerName (..), LoggerName)
import           Test.Hspec (Spec)
import           Test.Hspec.QuickCheck (prop)
import           Test.QuickCheck (Arbitrary (..), Property, Testable (..), forAll, ioProperty)
import           Test.QuickCheck.Gen (Gen)
import           Test.QuickCheck.Monadic (PropertyM (..), monadic)

import           Pos.AllSecrets (HasAllSecrets (..))
import           Pos.Block.BListener (MonadBListener (..))
import           Pos.Block.Slog (HasSlogGState (..))
import           Pos.Block.Types (LastKnownHeader, LastKnownHeaderTag, RecoveryHeader,
                                  RecoveryHeaderTag)
import           Pos.Client.KeyStorage (MonadKeys (..), MonadKeysRead (..), getSecretDefault,
                                        modifySecretPureDefault)
import           Pos.Client.Txp.Addresses (MonadAddresses (..))
import           Pos.Client.Txp.Balances (MonadBalances (..))
import           Pos.Client.Txp.History (MonadTxHistory (..), getBlockHistoryDefault,
                                         getLocalHistoryDefault, saveTxDefault)
import           Pos.Configuration (HasNodeConfiguration)
import           Pos.Context (ConnectedPeers (..))
import           Pos.Core (HasConfiguration, Timestamp (..), largestHDAddressBoot)
import           Pos.Core.Txp (TxAux)
import           Pos.Crypto (PassPhrase)
import           Pos.DB (MonadDB (..), MonadDBRead (..), MonadGState (..))
import qualified Pos.DB as DB
import qualified Pos.DB.Block as DB
import           Pos.DB.DB (gsAdoptedBVDataDefault)
import           Pos.DB.Pure (DBPureVar)
import           Pos.Delegation (DelegationVar, HasDlgConfiguration)
import           Pos.Generator.Block (BlockGenMode)
import qualified Pos.GState as GS
import           Pos.KnownPeers (MonadFormatPeers (..), MonadKnownPeers (..))
import           Pos.Launcher (HasConfigurations)
import           Pos.Lrc (LrcContext)
import           Pos.Network.Types (HasNodeType (..), NodeType (..))
import           Pos.Reporting (HasReportingContext (..))
import           Pos.Shutdown (HasShutdownContext (..), ShutdownContext (..))
import           Pos.Slotting (HasSlottingVar (..), MonadSlots (..), MonadSlotsData, SimpleSlottingStateVar, mkSimpleSlottingStateVar)
import           Pos.Ssc.Configuration (HasSscConfiguration)
import           Pos.Ssc.Mem (SscMemTag)
import           Pos.Ssc.Types (SscState)
import           Pos.StateLock (StateLock, StateLockMetrics (..), newStateLock)
import           Pos.Txp (GenericTxpLocalData, MempoolExt, MonadTxpLocal (..), TxpGlobalSettings,
                          TxpHolderTag, txNormalize, txProcessTransactionNoLock, txpTip)
import           Pos.Update.Context (UpdateContext)
import           Pos.Util (postfixLFields)
import           Pos.Util.CompileInfo (HasCompileInfo)
import           Pos.Util.JsonLog (HasJsonLogConfig (..), JsonLogConfig (..), jsonLogDefault)
import           Pos.Util.LoggerName (HasLoggerName' (..), askLoggerNameDefault,
                                      modifyLoggerNameDefault)
import           Pos.Util.TimeWarp (CanJsonLog (..))
import           Pos.Util.UserSecret (HasUserSecret (..), UserSecret)
import           Pos.Util.Util (HasLens (..))
import           Pos.Wallet.Redirect (applyLastUpdateWebWallet, blockchainSlotDurationWebWallet,
                                      connectedPeersWebWallet, localChainDifficultyWebWallet,
                                      networkChainDifficultyWebWallet, txpNormalizeWebWallet,
                                      txpProcessTxWebWallet, waitForUpdateWebWallet)

import           Pos.Wallet.WalletMode (MonadBlockchainInfo (..), MonadUpdates (..),
                                        WalletMempoolExt)
import           Pos.Wallet.Web.ClientTypes (AccountId)
import           Pos.Wallet.Web.Mode (getBalanceDefault, getNewAddressWebWallet, getOwnUtxosDefault)
import           Pos.Wallet.Web.State (WalletDB, WalletDbReader, openMemState)
import           Pos.Wallet.Web.Tracking.BListener (onApplyBlocksWebWallet,
                                                    onRollbackBlocksWebWallet)
import           Pos.Wallet.Web.Tracking.Types (SyncQueue)

import           Test.Pos.Block.Logic.Emulation (Emulation (..), runEmulation)
import           Test.Pos.Block.Logic.Mode (BlockTestContext (..), BlockTestContextTag,
                                            HasTestParams (..), TestParams (..),
                                            btcReportingContextL, btcSystemStartL, btcTxpMemL,
                                            currentTimeSlottingTestDefault,
                                            getCurrentSlotBlockingTestDefault,
                                            getCurrentSlotInaccurateTestDefault,
                                            getCurrentSlotTestDefault, initBlockTestContext)

----------------------------------------------------------------------------
-- Parameters
----------------------------------------------------------------------------

-- | This datatype contains all parameters which should be generated before
-- testing starts
data WalletTestParams = WalletTestParams
    { _wtpBlockTestParams :: !TestParams
    -- ^ Block test params
    -- TODO add wallet parameters
    }

makeClassy ''WalletTestParams

instance Arbitrary WalletTestParams where
    arbitrary = WalletTestParams <$> arbitrary

instance Buildable WalletTestParams where
    build WalletTestParams {..} =
        bprint ("WalletTestParams {\n"%
                "  blockTestParams = "%build%"\n"%
                "}\n")
        _wtpBlockTestParams

instance Show WalletTestParams where
    show = formatToString build

----------------------------------------------------------------------------
-- Wallet context
----------------------------------------------------------------------------

data WalletTestContext = WalletTestContext
    { wtcBlockTestContext :: !BlockTestContext
    , wtcWalletState      :: !WalletDB
    , wtcUserSecret       :: !(TVar UserSecret)
    -- ^ Secret keys which are used to send transactions
    , wtcRecoveryHeader   :: !RecoveryHeader
    -- ^ Stub empty value, not used for tests for now.
    , wtcLastKnownHeader  :: !LastKnownHeader
    , wtcStateLock        :: !StateLock
    -- ^ A lock which manages access to shared resources.
    -- Stored hash is a hash of last applied block.
    , wtcShutdownContext  :: !ShutdownContext
    -- ^ Stub
    , wtcConnectedPeers   :: !ConnectedPeers
    -- ^ Stub
    , wtcSentTxs          :: !(TVar [TxAux])
    -- ^ Sent transactions via MonadWalletSendActions
<<<<<<< HEAD
    , wtcHashes           :: !AddrCIdHashes
    -- ^ Address hashes ref
    , wtcSyncQueue        :: !SyncQueue
    -- ^ STM queue for wallet sync requests.
=======
>>>>>>> 332158ac
    , wtcSlottingStateVar  :: SimpleSlottingStateVar
    -- ^ A mutable cell with SlotId
    }

makeLensesWith postfixLFields ''WalletTestContext

type WalletTestMode = ReaderT WalletTestContext Emulation

getSentTxs :: WalletTestMode [TxAux]
getSentTxs = atomically . readTVar =<< view wtcSentTxs_L

----------------------------------------------------------------------------
-- Initialization
----------------------------------------------------------------------------

initWalletTestContext ::
       ( HasConfiguration
       , HasSscConfiguration
       , HasDlgConfiguration
       , HasNodeConfiguration
       )
    => WalletTestParams
    -> (WalletTestContext -> Emulation a)
    -> Emulation a
initWalletTestContext WalletTestParams {..} callback =
    initBlockTestContext _wtpBlockTestParams $ \wtcBlockTestContext -> do
        wtc <- liftIO $ do
            wtcWalletState <- openMemState
            wtcUserSecret <- STM.newTVarIO def
            wtcRecoveryHeader <- STM.newEmptyTMVarIO
            -- some kind of kostil to get tip
            tip <- readTVarIO $ txpTip $ btcTxpMem wtcBlockTestContext
            wtcStateLock <- newStateLock tip
            wtcShutdownContext <- ShutdownContext <$> STM.newTVarIO False
            wtcConnectedPeers <- ConnectedPeers <$> STM.newTVarIO mempty
            wtcLastKnownHeader <- STM.newTVarIO Nothing
            wtcSentTxs <- STM.newTVarIO mempty
<<<<<<< HEAD
            wtcHashes <- AddrCIdHashes <$> newIORef mempty
            wtcSyncQueue <- STM.newTBQueueIO 50
=======
>>>>>>> 332158ac
            wtcSlottingStateVar <- mkSimpleSlottingStateVar
            pure WalletTestContext {..}
        callback wtc

runWalletTestMode ::
       ( HasConfiguration
       , HasSscConfiguration
       , HasDlgConfiguration
       , HasNodeConfiguration
       )
    => WalletTestParams
    -> WalletTestMode a
    -> IO a
runWalletTestMode wtp action =
    runEmulation (getTimestamp $ wtp ^. wtpBlockTestParams . tpStartTime) $
    initWalletTestContext wtp $
    runReaderT action

----------------------------------------------------------------------------
-- Property
----------------------------------------------------------------------------

-- WalletProperty is similar to BlockProperty from Test.Pos.Block.Logic.Mode.
type WalletProperty = PropertyM WalletTestMode

-- | Convert 'WalletProperty' to 'Property' using given generator of
-- 'WalletTestParams'.
walletPropertyToProperty
    :: (HasConfiguration, HasSscConfiguration, HasDlgConfiguration, HasNodeConfiguration)
    => Gen WalletTestParams
    -> WalletProperty a
    -> Property
walletPropertyToProperty wtpGen walletProperty =
    forAll wtpGen $ \wtp ->
        monadic (ioProperty . runWalletTestMode wtp) walletProperty

instance (HasConfiguration, HasSscConfiguration, HasDlgConfiguration, HasNodeConfiguration)
        => Testable (WalletProperty a) where
    property = walletPropertyToProperty arbitrary

walletPropertySpec ::
       (HasConfiguration, HasSscConfiguration, HasDlgConfiguration, HasNodeConfiguration)
    => String
    -> (HasConfiguration => WalletProperty a)
    -> Spec
walletPropertySpec description wp = prop description (walletPropertyToProperty arbitrary wp)

----------------------------------------------------------------------------
-- Instances derived from BlockTestContext
----------------------------------------------------------------------------

instance HasLens BlockTestContextTag WalletTestContext BlockTestContext where
    lensOf = wtcBlockTestContext_L

instance HasLens SyncQueue WalletTestContext SyncQueue where
    lensOf = wtcSyncQueue_L

instance HasAllSecrets WalletTestContext where
    allSecrets = wtcBlockTestContext_L . allSecrets

instance HasLens DBPureVar WalletTestContext DBPureVar where
    lensOf = wtcBlockTestContext_L . lensOf @DBPureVar

instance GS.HasGStateContext WalletTestContext where
    gStateContext = wtcBlockTestContext_L . GS.gStateContext

instance HasSlottingVar WalletTestContext where
    slottingTimestamp = wtcBlockTestContext_L . btcSystemStartL
    slottingVar = wtcBlockTestContext_L . GS.gStateContext . GS.gscSlottingVar

instance HasSlogGState WalletTestContext where
    slogGState = wtcBlockTestContext_L . slogGState

instance HasLens LrcContext WalletTestContext LrcContext where
    lensOf = wtcBlockTestContext_L . lensOf @LrcContext

instance HasLens TxpGlobalSettings WalletTestContext TxpGlobalSettings where
    lensOf = wtcBlockTestContext_L . lensOf @TxpGlobalSettings

instance HasLens DelegationVar WalletTestContext DelegationVar where
    lensOf = wtcBlockTestContext_L . lensOf @DelegationVar

instance HasLens SscMemTag WalletTestContext SscState where
    lensOf = wtcBlockTestContext_L . lensOf @SscMemTag

instance (HasConfiguration, MonadSlotsData ctx WalletTestMode)
       => MonadSlots ctx WalletTestMode where
    getCurrentSlot = getCurrentSlotTestDefault
    getCurrentSlotBlocking = getCurrentSlotBlockingTestDefault
    getCurrentSlotInaccurate = getCurrentSlotInaccurateTestDefault
    currentTimeSlotting = currentTimeSlottingTestDefault

instance HasUserSecret WalletTestContext where
    userSecret = wtcUserSecret_L

instance HasLens UpdateContext WalletTestContext UpdateContext where
      lensOf = wtcBlockTestContext_L . lensOf @UpdateContext

instance HasReportingContext WalletTestContext where
    reportingContext = wtcBlockTestContext_L . btcReportingContextL

instance HasJsonLogConfig WalletTestContext where
    jsonLogConfig = lens (const JsonLogDisabled) const

instance {-# OVERLAPPING #-} CanJsonLog WalletTestMode where
    jsonLog = jsonLogDefault

instance HasLoggerName' WalletTestContext where
    loggerName = wtcBlockTestContext_L . lensOf @LoggerName

instance HasLens TxpHolderTag WalletTestContext (GenericTxpLocalData WalletMempoolExt) where
    lensOf = wtcBlockTestContext_L . btcTxpMemL

instance HasLens SimpleSlottingStateVar WalletTestContext SimpleSlottingStateVar where
    lensOf = wtcSlottingStateVar_L

instance {-# OVERLAPPING #-} HasLoggerName WalletTestMode where
    askLoggerName = askLoggerNameDefault
    modifyLoggerName = modifyLoggerNameDefault

instance HasConfiguration => MonadDBRead WalletTestMode where
    dbGet = DB.dbGetPureDefault
    dbIterSource = DB.dbIterSourcePureDefault
    dbGetSerBlock = DB.dbGetSerBlockPureDefault
    dbGetSerUndo = DB.dbGetSerUndoPureDefault

instance HasConfiguration => MonadDB WalletTestMode where
    dbPut = DB.dbPutPureDefault
    dbWriteBatch = DB.dbWriteBatchPureDefault
    dbDelete = DB.dbDeletePureDefault
    dbPutSerBlunds = DB.dbPutSerBlundsPureDefault

instance HasConfiguration => MonadGState WalletTestMode where
    gsAdoptedBVData = gsAdoptedBVDataDefault

instance MonadFormatPeers WalletTestMode where
    formatKnownPeers _ = pure Nothing

instance MonadKnownPeers WalletTestMode where
    updatePeersBucket _ _ = pure True

----------------------------------------------------------------------------
-- Wallet instances
----------------------------------------------------------------------------

instance HasLens WalletDB WalletTestContext WalletDB where
    lensOf = wtcWalletState_L

-- For MonadUpdates
instance HasShutdownContext WalletTestContext where
    shutdownContext = wtcShutdownContext_L

-- For MonadRecoveryInfo
instance HasLens RecoveryHeaderTag WalletTestContext RecoveryHeader where
    lensOf = wtcRecoveryHeader_L

-- For BListener
instance HasLens StateLock WalletTestContext StateLock where
    lensOf = wtcStateLock_L

-- For MonadBlockchainInfo
instance HasLens LastKnownHeaderTag WalletTestContext LastKnownHeader where
    lensOf = wtcLastKnownHeader_L

instance HasLens ConnectedPeers WalletTestContext ConnectedPeers where
    lensOf = wtcConnectedPeers_L

-- For reporting
instance HasNodeType WalletTestContext where
    getNodeType _ = NodeCore -- doesn't really matter, it's for reporting

-- TODO may be used for callback on tx processing in future.
instance HasLens StateLockMetrics WalletTestContext StateLockMetrics where
    lensOf = lens (const emptyStateMetrics) const
      where
        emptyStateMetrics = StateLockMetrics
            { slmWait = const $ pure ()
            , slmAcquire = const $ const $ pure ()
            , slmRelease = const $ const $ pure ()
            }

instance HasConfigurations => WalletDbReader WalletTestContext WalletTestMode

-- TODO remove HasCompileInfo here
-- when getNewAddressWebWallet won't require MonadWalletWebMode
instance HasConfigurations => MonadAddresses WalletTestMode where
    type AddrData WalletTestMode = (AccountId, PassPhrase)
    getNewAddress = getNewAddressWebWallet
    getFakeChangeAddress = pure largestHDAddressBoot

instance MonadKeysRead WalletTestMode where
    getSecret = getSecretDefault

instance MonadKeys WalletTestMode where
    modifySecret = modifySecretPureDefault

instance (HasCompileInfo, HasConfigurations) => MonadTxHistory WalletTestMode where
    getBlockHistory = getBlockHistoryDefault
    getLocalHistory = getLocalHistoryDefault
    saveTx = saveTxDefault

instance HasConfiguration => MonadBalances WalletTestMode where
    getOwnUtxos = getOwnUtxosDefault
    getBalance = getBalanceDefault

instance MonadUpdates WalletTestMode where
    waitForUpdate = waitForUpdateWebWallet
    applyLastUpdate = applyLastUpdateWebWallet

instance (HasCompileInfo, HasConfigurations) => MonadBListener WalletTestMode where
    onApplyBlocks = onApplyBlocksWebWallet
    onRollbackBlocks = onRollbackBlocksWebWallet

instance HasConfiguration => MonadBlockchainInfo WalletTestMode where
    networkChainDifficulty = networkChainDifficultyWebWallet
    localChainDifficulty = localChainDifficultyWebWallet
    blockchainSlotDuration = blockchainSlotDurationWebWallet
    connectedPeers = connectedPeersWebWallet

type instance MempoolExt WalletTestMode = WalletMempoolExt

instance (HasCompileInfo, HasConfigurations)
        => MonadTxpLocal (BlockGenMode WalletMempoolExt WalletTestMode) where
    txpNormalize = txNormalize
    txpProcessTx = txProcessTransactionNoLock


instance (HasCompileInfo, HasConfigurations) => MonadTxpLocal WalletTestMode where
    txpNormalize = txpNormalizeWebWallet
    txpProcessTx = txpProcessTxWebWallet

submitTxTestMode :: TxAux -> WalletTestMode Bool
submitTxTestMode txAux = True <$ (asks wtcSentTxs >>= atomically . flip STM.modifyTVar (txAux:))<|MERGE_RESOLUTION|>--- conflicted
+++ resolved
@@ -151,13 +151,8 @@
     -- ^ Stub
     , wtcSentTxs          :: !(TVar [TxAux])
     -- ^ Sent transactions via MonadWalletSendActions
-<<<<<<< HEAD
-    , wtcHashes           :: !AddrCIdHashes
-    -- ^ Address hashes ref
     , wtcSyncQueue        :: !SyncQueue
     -- ^ STM queue for wallet sync requests.
-=======
->>>>>>> 332158ac
     , wtcSlottingStateVar  :: SimpleSlottingStateVar
     -- ^ A mutable cell with SlotId
     }
@@ -195,11 +190,7 @@
             wtcConnectedPeers <- ConnectedPeers <$> STM.newTVarIO mempty
             wtcLastKnownHeader <- STM.newTVarIO Nothing
             wtcSentTxs <- STM.newTVarIO mempty
-<<<<<<< HEAD
-            wtcHashes <- AddrCIdHashes <$> newIORef mempty
             wtcSyncQueue <- STM.newTBQueueIO 50
-=======
->>>>>>> 332158ac
             wtcSlottingStateVar <- mkSimpleSlottingStateVar
             pure WalletTestContext {..}
         callback wtc
