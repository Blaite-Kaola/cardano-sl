--- conflicted
+++ resolved
@@ -68,10 +68,7 @@
 import           Pos.Txp (MempoolExt, MonadTxpLocal (..), MonadTxpMem, Utxo, addrBelongsToSet,
                           applyUtxoModToAddrCoinMap, getUtxoModifier)
 import qualified Pos.Txp.DB as DB
-<<<<<<< HEAD
-=======
-import           Pos.Util (Some (..), postfixLFields)
->>>>>>> d1e18d53
+import           Pos.Util (postfixLFields)
 import           Pos.Util.CompileInfo (HasCompileInfo)
 import           Pos.Util.JsonLog (HasJsonLogConfig (..), jsonLogDefault)
 import           Pos.Util.LoggerName (HasLoggerName' (..), getLoggerNameDefault,
