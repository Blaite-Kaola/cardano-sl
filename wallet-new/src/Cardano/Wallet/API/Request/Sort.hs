--- conflicted
+++ resolved
@@ -21,13 +21,8 @@
 import           GHC.TypeLits (KnownSymbol, symbolVal)
 import           Network.HTTP.Types (parseQueryText)
 import           Network.Wai (Request, rawQueryString)
-<<<<<<< HEAD
-import           Pos.Util.Log.LogSafe (BuildableSafeGen (..), SecureLog (..), buildSafe, secure,
-                                       unsecure)
-=======
-import           Pos.Infra.Util.LogSafe (BuildableSafeGen (..), SecureLog (..),
+import           Pos.Util.Log.LogSafe (BuildableSafeGen (..), SecureLog (..),
                      buildSafe, secure, unsecure)
->>>>>>> 961874f7
 import           Pos.Util.Servant (ApiCanLogArg (..), ApiHasArgClass (..))
 import           Servant
 import           Servant.Client
