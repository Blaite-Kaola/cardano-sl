{-# LANGUAGE DataKinds                  #-}
{-# LANGUAGE DeriveTraversable          #-}
{-# LANGUAGE FlexibleInstances          #-}
{-# LANGUAGE GeneralizedNewtypeDeriving #-}
{-# LANGUAGE KindSignatures             #-}
{-# LANGUAGE RecordWildCards            #-}
module Main where

import           Universum

import           Control.Concurrent.STM (newTBQueueIO)
import           Data.Maybe (fromJust)
import           Mockable (Production (..), runProduction)
import           Ntp.Client (NtpStatus, withNtpClient)
import qualified Pos.Client.CLI as CLI
import           Pos.Communication (ActionSpec (..))
import           Pos.Communication.Types.Protocol (OutSpecs)
import           Pos.DB.DB (initNodeDBs)
import           Pos.Launcher (NodeParams (..), NodeResources (..), bpLoggingParams,
                               bracketNodeResources, loggerBracket, lpDefaultName, runNode,
                               withConfigurations)
import           Pos.Launcher.Configuration (ConfigurationOptions, HasConfigurations)
import           Pos.Ntp.Configuration (NtpConfiguration, ntpClientSettings)
import           Pos.Ssc.Types (SscParams)
import           Pos.Txp (txpGlobalSettings)
import           Pos.Util (logException)
import           Pos.Util.CompileInfo (HasCompileInfo, retrieveCompileTimeInfo, withCompileInfo)
import           Pos.Util.UserSecret (usVss)
import           Pos.Wallet.Web (bracketWalletWS, bracketWalletWebDB, getSKById,
                                 getWalletAddresses, runWRealMode)
import           Pos.Wallet.Web.Mode (WalletWebMode)
import           Pos.Wallet.Web.State (askWalletDB, askWalletSnapshot, flushWalletStorage)
<<<<<<< HEAD
import           Pos.Wallet.Web.Tracking.Decrypt (eskToWalletDecrCredentials)
import           Pos.Wallet.Web.Tracking.Sync (syncWallet)
import           System.Wlog (LoggerName, Severity, logInfo, logMessage, usingLoggerName)
=======
import           System.Wlog (LoggerName, Severity (..), logInfo, logMessage, usingLoggerName)
>>>>>>> 884c63db

import qualified Cardano.Wallet.Kernel.Mode as Kernel.Mode
import           Cardano.Wallet.Server.CLI (ChooseWalletBackend (..), NewWalletBackendParams (..),
                                            WalletBackendParams (..), WalletStartupOptions (..),
                                            getWalletNodeOptions, walletDbPath, walletFlushDb,
                                            walletRebuildDb)
import qualified Cardano.Wallet.Server.Plugins as Plugins
import           Cardano.Wallet.WalletLayer (PassiveWalletLayer, bracketKernelPassiveWallet)


-- | Default logger name when one is not provided on the command line
defaultLoggerName :: LoggerName
defaultLoggerName = "node"

{-
   Most of the code below has been copied & adapted from wallet/node/Main.hs as a path
   of least resistance to make the wallet-new prototype independent (to an extend)
   from breaking changes to the current wallet.
-}

-- | The "workhorse" responsible for starting a Cardano edge node plus a number of extra plugins.
actionWithWallet :: (HasConfigurations, HasCompileInfo)
                 => SscParams
                 -> NodeParams
                 -> NtpConfiguration
                 -> WalletBackendParams
                 -> Production ()
actionWithWallet sscParams nodeParams ntpConfig wArgs@WalletBackendParams {..} =
    bracketWalletWebDB (walletDbPath walletDbOptions) (walletRebuildDb walletDbOptions) $ \db ->
        bracketWalletWS $ \conn ->
            bracketNodeResources nodeParams sscParams
                txpGlobalSettings
                initNodeDBs $ \nr@NodeResources {..} -> do
                    syncQueue <- liftIO $ newTBQueueIO 50
                    ntpStatus <- withNtpClient (ntpClientSettings ntpConfig)
                    runWRealMode db conn syncQueue nr (mainAction ntpStatus nr)
  where
    mainAction ntpStatus = runNodeWithInit ntpStatus $ do
        when (walletFlushDb walletDbOptions) $ do
            logInfo "Flushing wallet db..."
            askWalletDB >>= flushWalletStorage
            logInfo "Resyncing wallets with blockchain..."

        -- NOTE(adn): Sync the wallets anyway. The old implementation was skipping syncing in
        -- case `walletFlushDb` was not set, but was still calling it before starting the Servant
        -- server.
        syncWallets

    runNodeWithInit ntpStatus init' nr =
        let (ActionSpec f, outs) = runNode nr (plugins ntpStatus)
         in (ActionSpec $ \s -> init' >> f s, outs)

    syncWallets :: WalletWebMode ()
    syncWallets = do
        addrs <- getWalletAddresses <$> askWalletSnapshot
        sks <- mapM getSKById addrs
        forM_ sks (syncWallet . eskToWalletDecrCredentials)

    plugins :: (HasConfigurations, HasCompileInfo) => TVar NtpStatus -> Plugins.Plugin WalletWebMode
    plugins ntpStatus =
        mconcat [ Plugins.conversation wArgs
                , Plugins.legacyWalletBackend wArgs ntpStatus
                , Plugins.acidCleanupWorker wArgs
                , Plugins.syncWalletWorker
                , Plugins.resubmitterPlugin
                , Plugins.notifierPlugin
                ]

actionWithNewWallet :: (HasConfigurations, HasCompileInfo)
                    => SscParams
                    -> NodeParams
                    -> NewWalletBackendParams
                    -> Production ()
actionWithNewWallet sscParams nodeParams params =
    bracketNodeResources
        nodeParams
        sscParams
        txpGlobalSettings
        initNodeDBs $ \nr -> do
      -- TODO: Will probably want to extract some parameters from the
      -- 'NewWalletBackendParams' to construct or initialize the wallet

      -- TODO(ks): Currently using non-implemented layer for wallet layer.
      bracketKernelPassiveWallet logMessage' $ \wallet -> do
        liftIO $ logMessage' Info "Wallet kernel initialized"
        Kernel.Mode.runWalletMode nr wallet (mainAction wallet nr)
  where
    mainAction
        :: PassiveWalletLayer Production
        -> NodeResources ext
        -> (ActionSpec Kernel.Mode.WalletMode (), OutSpecs)
    mainAction w nr = runNodeWithInit w nr

    runNodeWithInit
        :: PassiveWalletLayer Production
        -> NodeResources ext
        -> (ActionSpec Kernel.Mode.WalletMode (), OutSpecs)
    runNodeWithInit w nr =
        let (ActionSpec f, outs) = runNode nr (plugins w)
         in (ActionSpec $ \s -> f s, outs)

    -- TODO: Don't know if we need any of the other plugins that are used
    -- in the legacy wallet (see 'actionWithWallet').
    plugins :: PassiveWalletLayer Production -> Plugins.Plugin Kernel.Mode.WalletMode
    plugins w = mconcat [ Plugins.walletBackend params w ]

    -- Extract the logger name from node parameters
    --
    -- TODO: Not sure what the policy is for logger names of components.
    -- For now we just use the one from the node itself.
    logMessage' :: Severity -> Text -> IO ()
    logMessage' sev txt =
        usingLoggerName loggerName $ logMessage sev txt
      where
        loggerName :: LoggerName
        loggerName = lpDefaultName . bpLoggingParams . npBaseParams $ nodeParams

-- | Runs an edge node plus its wallet backend API.
startEdgeNode :: HasCompileInfo
              => WalletStartupOptions
              -> Production ()
startEdgeNode WalletStartupOptions{..} =
  withConfigurations conf $ \ntpConfig -> do
      (sscParams, nodeParams) <- getParameters ntpConfig
      case wsoWalletBackendParams of
        WalletLegacy legacyParams ->
          actionWithWallet sscParams nodeParams ntpConfig legacyParams
        WalletNew newParams ->
          actionWithNewWallet sscParams nodeParams newParams
  where
    getParameters :: HasConfigurations => NtpConfiguration -> Production (SscParams, NodeParams)
    getParameters ntpConfig = do

      currentParams <- CLI.getNodeParams defaultLoggerName wsoNodeArgs nodeArgs
      let vssSK = fromJust $ npUserSecret currentParams ^. usVss
      let gtParams = CLI.gtSscParams wsoNodeArgs vssSK (npBehaviorConfig currentParams)

      CLI.printInfoOnStart wsoNodeArgs ntpConfig
      logInfo "Wallet is enabled!"

      return (gtParams, currentParams)

    conf :: ConfigurationOptions
    conf = CLI.configurationOptions $ CLI.commonArgs wsoNodeArgs

    nodeArgs :: CLI.NodeArgs
    nodeArgs = CLI.NodeArgs { CLI.behaviorConfigPath = Nothing }


-- | The main entrypoint for the Wallet.
main :: IO ()
main = withCompileInfo $(retrieveCompileTimeInfo) $ do
    cfg <- getWalletNodeOptions
    putText "Wallet is starting..."
    let loggingParams = CLI.loggingParams defaultLoggerName (wsoNodeArgs cfg)
    loggerBracket loggingParams . logException "node" . runProduction $ do
        logInfo "[Attention] Software is built with the wallet backend"
        startEdgeNode cfg<|MERGE_RESOLUTION|>--- conflicted
+++ resolved
@@ -8,7 +8,7 @@
 
 import           Universum
 
-import           Control.Concurrent.STM (newTBQueueIO)
+import           Control.Concurrent.STM (newTQueueIO)
 import           Data.Maybe (fromJust)
 import           Mockable (Production (..), runProduction)
 import           Ntp.Client (NtpStatus, withNtpClient)
@@ -26,17 +26,13 @@
 import           Pos.Util (logException)
 import           Pos.Util.CompileInfo (HasCompileInfo, retrieveCompileTimeInfo, withCompileInfo)
 import           Pos.Util.UserSecret (usVss)
-import           Pos.Wallet.Web (bracketWalletWS, bracketWalletWebDB, getSKById,
-                                 getWalletAddresses, runWRealMode)
+import           Pos.Wallet.Web (bracketWalletWS, bracketWalletWebDB, getSKById, getWalletAddresses,
+                                 runWRealMode)
 import           Pos.Wallet.Web.Mode (WalletWebMode)
 import           Pos.Wallet.Web.State (askWalletDB, askWalletSnapshot, flushWalletStorage)
-<<<<<<< HEAD
 import           Pos.Wallet.Web.Tracking.Decrypt (eskToWalletDecrCredentials)
 import           Pos.Wallet.Web.Tracking.Sync (syncWallet)
-import           System.Wlog (LoggerName, Severity, logInfo, logMessage, usingLoggerName)
-=======
 import           System.Wlog (LoggerName, Severity (..), logInfo, logMessage, usingLoggerName)
->>>>>>> 884c63db
 
 import qualified Cardano.Wallet.Kernel.Mode as Kernel.Mode
 import           Cardano.Wallet.Server.CLI (ChooseWalletBackend (..), NewWalletBackendParams (..),
@@ -70,7 +66,7 @@
             bracketNodeResources nodeParams sscParams
                 txpGlobalSettings
                 initNodeDBs $ \nr@NodeResources {..} -> do
-                    syncQueue <- liftIO $ newTBQueueIO 50
+                    syncQueue <- liftIO newTQueueIO
                     ntpStatus <- withNtpClient (ntpClientSettings ntpConfig)
                     runWRealMode db conn syncQueue nr (mainAction ntpStatus nr)
   where
