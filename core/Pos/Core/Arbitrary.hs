{-# LANGUAGE TemplateHaskell #-}

-- | Arbitrary instances for core.

module Pos.Core.Arbitrary
       ( CoinPairOverflowSum (..)
       , CoinPairOverflowSub (..)
       , CoinPairOverflowMul (..)
       , DoubleInZeroToOneRange (..)
       , IntegerToCoinNoOverflow (..)
       , IntegerToCoinOverflow (..)
       , LessThanZeroOrMoreThanOne (..)
       , SafeCoinPairMul (..)
       , SafeCoinPairSum (..)
       , SafeCoinPairSub (..)
       , SafeWord (..)
       , SmallHashMap (..)
       ) where

import           Universum

import qualified Data.ByteString                   as BS (pack)
import           Data.Time.Units                   (Microsecond, Millisecond,
                                                    TimeUnit (..))
import           System.Random                     (Random)
import           Test.QuickCheck                   (Arbitrary (..), Gen, choose, oneof,
                                                    scale, shrinkIntegral, suchThat)
import           Test.QuickCheck.Arbitrary.Generic (genericArbitrary, genericShrink)
import           Test.QuickCheck.Instances         ()

import           Pos.Binary.Class                  (AsBinary, FixedSizeInt (..),
                                                    SignedVarInt (..),
                                                    UnsignedVarInt (..))
import           Pos.Binary.Core                   ()
import           Pos.Binary.Crypto                 ()
import           Pos.Core.Address                  (makePubKeyAddress, makeRedeemAddress,
                                                    makeScriptAddress)
import           Pos.Core.Coin                     (coinToInteger, divCoin, unsafeSubCoin)
import           Pos.Core.Constants                (sharedSeedLength)
import qualified Pos.Core.Fee                      as Fee
import qualified Pos.Core.Genesis                  as G
import qualified Pos.Core.Types                    as Types
import           Pos.Crypto                        (PublicKey, Share)
import           Pos.Crypto.Arbitrary              ()
import           Pos.Data.Attributes               (Attributes (..))
import           Pos.Util.Arbitrary                (makeSmall)
import           Pos.Util.Util                     (leftToPanic)

----------------------------------------------------------------------------
-- Arbitrary core types
----------------------------------------------------------------------------

instance Arbitrary Types.Script where
    arbitrary = genericArbitrary
    shrink = genericShrink

instance Arbitrary Types.Address where
    arbitrary = oneof [
        makePubKeyAddress <$> arbitrary,
        makeScriptAddress <$> arbitrary,
        makeRedeemAddress <$> arbitrary,
        Types.UnknownAddressType <$> choose (3, 255) <*> scale (min 150) arbitrary
        ]

deriving instance Arbitrary Types.ChainDifficulty

maxReasonableEpoch :: Integral a => a
maxReasonableEpoch = 5 * 1000 * 1000 * 1000 * 1000  -- 5 * 10^12, because why not

deriving instance Random Types.EpochIndex

instance Arbitrary Types.EpochIndex where
    arbitrary = choose (0, maxReasonableEpoch)
    shrink = genericShrink

instance Arbitrary Types.LocalSlotIndex where
    arbitrary =
        leftToPanic "arbitrary@LocalSlotIndex: " . Types.mkLocalSlotIndex <$>
        choose (Types.getSlotIndex minBound, Types.getSlotIndex maxBound)
    shrink = genericShrink

{- NOTE: Deriving an 'Arbitrary' instance
~~~~~~~~~~~~~~~~~~~~~~~~~~~~~~~~~~~~~~~~~

(As of derive-2.6.2)

Using, as an example,

    {-# LANGUAGE TemplateHaskell #-}

    import Data.Derive.TH (derive, makeArbitrary)

    data A = A
        { getA  :: [(String, Int)]
        , getA2 :: Float
        } deriving (Show, Eq, Generic)
    -- `A`'s inner types can be anything for which the constraints make sense

    derive makeArbitrary ''A

means the generated 'Arbitrary' instance uses the default 'shrink' implementation:

    shrink = []

'Pos.Util.Util.dumpSplices' can be used to verify this.'
-}

instance Arbitrary Types.SlotId where
    arbitrary = genericArbitrary
    shrink = genericShrink

instance Arbitrary Types.EpochOrSlot where
    arbitrary = oneof [
          Types.EpochOrSlot . Left <$> arbitrary
        , Types.EpochOrSlot . Right <$> arbitrary
        ]
    shrink = genericShrink

instance Arbitrary Types.Coin where
    arbitrary = Types.mkCoin <$> choose (1, Types.unsafeGetCoin maxBound)
    shrink = genericShrink

-- | This datatype has two coins that will always overflow when added.
-- It is used in tests to make sure addition raises the appropriate exception when this
-- happens.
newtype CoinPairOverflowSum = TwoCoinsSum
    { get2CSum :: (Types.Coin, Types.Coin)
    } deriving (Show, Eq)

instance Arbitrary CoinPairOverflowSum where
    arbitrary = do
        c1 <- arbitrary
        let lowerBound = succ $ coinToInteger $ (maxBound @Types.Coin) `unsafeSubCoin` c1
            upperBound = coinToInteger (maxBound @Types.Coin)
        c2 <- Types.mkCoin . fromIntegral <$> choose (lowerBound, upperBound)
        return $ TwoCoinsSum (c1, c2)

-- | This datatype has two coins that will never overflow when added.
-- It is therefore safe to add them. Useful in tests to ensure adding two coins whose sum
-- is a valid 'Coin' always works.
newtype SafeCoinPairSum = CoinPairSum
    { getPairSum :: (Types.Coin, Types.Coin)
    } deriving (Show, Eq)

instance Arbitrary SafeCoinPairSum where
    arbitrary = do
        c1 <- arbitrary
        let upperBound = Types.unsafeGetCoin c1
            highestBound = Types.unsafeGetCoin maxBound
        c2 <- Types.mkCoin <$> choose (0, highestBound - upperBound)
        return $ CoinPairSum (c1, c2)

-- | This datatype has two coins that will always underflow when subtracted.
-- It is used in tests to make sure subtraction raises the appropriate exception when this
-- happens.
newtype CoinPairOverflowSub = TwoCoinsSub
    { get2CSub :: (Types.Coin, Types.Coin)
    } deriving (Show, Eq)

instance Arbitrary CoinPairOverflowSub where
    arbitrary = do
        firstCoin <- arbitrary
        let firstWord = Types.unsafeGetCoin firstCoin
            c1 = if firstCoin == maxBound
                then Types.mkCoin $ firstWord - 1
                else firstCoin
        c2 <- arbitrary `suchThat` (> c1)
        return $ TwoCoinsSub (c1, c2)

-- | This datatype has two coins that will never underflow when subtracted.
-- It is therefore safe to subtract them. Useful in tests to show that two coins whose
-- subtraction does not underflow always works.
newtype SafeCoinPairSub = CoinPairSub
    { getPairSub :: (Types.Coin, Types.Coin)
    } deriving (Show, Eq)

instance Arbitrary SafeCoinPairSub where
    arbitrary = do
        c1 <- arbitrary
        let upperBound = Types.unsafeGetCoin c1
        c2 <- Types.mkCoin <$> choose (0, upperBound)
        return $ CoinPairSub (c1, c2)

-- | This datatype has a 'Coin' and an 'Integer' that will always overflow when
-- multiplied.
-- It is used in tests to make sure multiplication raises the appropriate exception when
-- this happens.
newtype CoinPairOverflowMul = TwoCoinsM
    { get2CMul :: (Types.Coin, Integer)
    } deriving (Show, Eq)

instance Arbitrary CoinPairOverflowMul where
    arbitrary = do
        c1 <- arbitrary
        let integralC1 = coinToInteger c1
            lowerBound =
                1 + (coinToInteger $ (maxBound @Types.Coin) `divCoin` integralC1)
            upperBound = coinToInteger (maxBound @Types.Coin)
        c2 <- fromIntegral @Integer <$> choose (lowerBound, upperBound)
        return $ TwoCoinsM (c1, c2)

-- | This datatype has a 'Coin' and an 'Integer'  that will always overflow when
-- multiplied.
-- It is used to make sure coin multiplication by an integer raises the appropriate
-- exception when this happens.
newtype SafeCoinPairMul = CoinPairMul
    { getPairMul :: (Types.Coin, Integer)
    } deriving (Show, Eq)

instance Arbitrary SafeCoinPairMul where
    arbitrary = do
        c1 <- arbitrary
        let upperBound = coinToInteger c1
            highestBound = coinToInteger maxBound
        c2 <- choose (0, div highestBound upperBound)
        return $ CoinPairMul (c1, c2)

-- | 'IntegerToCoinOverflow' is a wrapped over 'Integer'. Its 'Arbitrary' instance makes
-- it so that these integers will always overflow when converted into a 'Coin'.
-- Used in tests to make sure an exception is raised when there is an attempt to turn an
-- excessively large 'Integer' into a 'Coin'.
newtype IntegerToCoinOverflow = LargeInteger
    { getLargeInteger :: Integer
    } deriving (Show, Eq)

instance Arbitrary IntegerToCoinOverflow where
    arbitrary = LargeInteger <$> do
        n <- succ . fromIntegral <$> (arbitrary :: Gen Word)
        let lowerBound = succ . coinToInteger $ maxBound @Types.Coin
        num <- choose (lowerBound, n * lowerBound)
        return $ toInteger num

-- | This datatype has an Integer that will never overflow when turned into a 'Coin'.
-- Useful for testing that conversion between valid 'Integer's and 'Coin's works properly.
newtype IntegerToCoinNoOverflow = Integer
    { getInteger :: Integer
    } deriving (Show, Eq)

instance Arbitrary IntegerToCoinNoOverflow where
    arbitrary =
      Integer . fromIntegral <$> choose (0, Types.unsafeGetCoin $ maxBound @Types.Coin)

instance Arbitrary Types.CoinPortion where
    arbitrary = Types.unsafeCoinPortionFromDouble . (1/) <$> choose (1, 20)

-- | A wrapper over 'Double'. Its 'Arbitrary' instance ensures the 'Double' within can
-- never be converted into a 'CoinPortion' without an exception being raised. Used in
-- tests to safeguard that converting an invalid 'Double' to a 'CoinPortion' always
-- raised an exception.
newtype LessThanZeroOrMoreThanOne = BadCoinPortion
    { getDouble :: Double
    } deriving (Show, Eq)

instance Arbitrary LessThanZeroOrMoreThanOne where
    arbitrary = BadCoinPortion <$> do
        d <- arbitrary
        return $ if (d >= 0 && d <= 1)
            then 10 / d
            else d

-- | Another wrapper over 'Double'. Its 'Arbitrary' instance guarantees the 'Double'
-- inside can always be safely turned into a 'CoinPortion'. Used in tests to ensure
-- converting a valid 'Double' to/from 'CoinPortion' works properly.
newtype DoubleInZeroToOneRange = DoubleInRange
    { getDoubleInRange :: Double
    } deriving (Show, Eq)

instance Arbitrary DoubleInZeroToOneRange where
    arbitrary = DoubleInRange <$> choose (0, 1)

-- | A wrapper over 'Word64'. Its 'Arbitrary' instance guarantees the 'Word64'
-- inside can always be safely converted into 'CoinPortion'. Used in tests to ensure
-- converting a valid 'Word64' to/from 'CoinPortion' works properly.
newtype SafeWord = SafeWord
    { getSafeWord :: Word64
    } deriving (Show, Eq)

instance Arbitrary SafeWord where
    arbitrary = SafeWord . Types.getCoinPortion <$> arbitrary

instance Arbitrary Types.SharedSeed where
    arbitrary = do
        bs <- replicateM sharedSeedLength (choose (0, 255))
        return $ Types.SharedSeed $ BS.pack bs

----------------------------------------------------------------------------
-- Arbitrary types from MainExtra[header/body]data
----------------------------------------------------------------------------

instance Arbitrary Types.ApplicationName where
    arbitrary =
        either (error . mappend "arbitrary @ApplicationName failed: ") identity .
        Types.mkApplicationName .
        toText . map (chr . flip mod 128) . take Types.applicationNameMaxLength <$>
        arbitrary
    shrink = genericShrink

instance Arbitrary Types.BlockVersion where
    arbitrary = genericArbitrary
    shrink = genericShrink

instance Arbitrary Types.SoftwareVersion where
    arbitrary = genericArbitrary
    shrink = genericShrink

----------------------------------------------------------------------------
-- Arbitrary types from 'Pos.Core.Fee'
----------------------------------------------------------------------------

deriving instance Arbitrary Fee.Coeff

instance Arbitrary Fee.TxSizeLinear where
    arbitrary = genericArbitrary
    shrink = genericShrink

instance Arbitrary Fee.TxFeePolicy where
    arbitrary = oneof
        [ Fee.TxFeePolicyTxSizeLinear <$> arbitrary
        , do
              policyCode <-
                  -- The lower bound is needed so that
                  -- we don't get codes for known policies.
                  choose (1, maxBound)
              policyPayload <- arbitrary
              return $ Fee.TxFeePolicyUnknown policyCode policyPayload
        ]
    shrink = \case
        Fee.TxFeePolicyTxSizeLinear a ->
            Fee.TxFeePolicyTxSizeLinear <$> shrink a
        Fee.TxFeePolicyUnknown v a ->
            Fee.TxFeePolicyUnknown v <$> shrink a

----------------------------------------------------------------------------
-- Arbitrary types from 'Pos.Core.Genesis'
----------------------------------------------------------------------------

-- Unsafe? How is it used?
instance Arbitrary G.GenesisCoreData where
<<<<<<< HEAD
    arbitrary = G.UnsafeGenesisCoreData <$> arbitrary <*> arbitrary
=======
    arbitrary = genericArbitrary
    shrink = genericShrink
>>>>>>> a7c9eaf8

instance Arbitrary G.StakeDistribution where
    arbitrary = oneof
      [ do stakeholders <- choose (1, 10000)
           coins <- Types.mkCoin <$> choose (stakeholders, 20*1000*1000*1000)
           return (G.FlatStakes (fromIntegral stakeholders) coins)
      , do stakeholders <- choose (1, 10000)
           coins <- Types.mkCoin <$> choose (stakeholders, 20*1000*1000*1000)
           return (G.BitcoinStakes (fromIntegral stakeholders) coins)
      , do sdRichmen <- choose (0, 20)
           sdRichStake <- Types.mkCoin <$> choose (100000, 5000000)
           sdPoor <- choose (0, 20)
           sdPoorStake <- Types.mkCoin <$> choose (1000, 50000)
           return G.RichPoorStakes{..}
      , G.ExponentialStakes <$> choose (0, 20)
      , G.CustomStakes <$> arbitrary
      ]
    shrink = genericShrink

----------------------------------------------------------------------------
-- Arbitrary miscellaneous types
----------------------------------------------------------------------------

instance Arbitrary Millisecond where
    arbitrary = fromMicroseconds <$> choose (0, 600 * 1000 * 1000)
    shrink = shrinkIntegral

instance Arbitrary Microsecond where
    arbitrary = fromMicroseconds <$> choose (0, 600 * 1000 * 1000)
    shrink = shrinkIntegral

deriving instance Arbitrary Types.Timestamp

newtype SmallHashMap =
    SmallHashMap (HashMap PublicKey (HashMap PublicKey (AsBinary Share)))
    deriving (Show, Generic)

instance Arbitrary SmallHashMap where
    arbitrary = SmallHashMap <$> makeSmall arbitrary
    shrink = genericShrink

deriving instance Arbitrary a => Arbitrary (UnsignedVarInt a)
deriving instance Arbitrary a => Arbitrary (SignedVarInt a)
deriving instance Arbitrary a => Arbitrary (FixedSizeInt a)

instance Arbitrary a => Arbitrary (Attributes a) where
    arbitrary = genericArbitrary
    shrink = genericShrink<|MERGE_RESOLUTION|>--- conflicted
+++ resolved
@@ -336,12 +336,8 @@
 
 -- Unsafe? How is it used?
 instance Arbitrary G.GenesisCoreData where
-<<<<<<< HEAD
-    arbitrary = G.UnsafeGenesisCoreData <$> arbitrary <*> arbitrary
-=======
-    arbitrary = genericArbitrary
-    shrink = genericShrink
->>>>>>> a7c9eaf8
+    arbitrary = genericArbitrary
+    shrink = genericShrink
 
 instance Arbitrary G.StakeDistribution where
     arbitrary = oneof
