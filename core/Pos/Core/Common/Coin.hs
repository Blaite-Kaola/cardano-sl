--- conflicted
+++ resolved
@@ -72,15 +72,10 @@
 -- | Only use if you're sure there'll be no overflow.
 unsafeMulCoin :: Integral a => Coin -> a -> Coin
 unsafeMulCoin (unsafeGetCoin -> a) b
-<<<<<<< HEAD
-    | res <= coinToInteger (maxBound @Coin) = mkCoin (fromInteger res)
+    | res <= coinToInteger (maxBound @Coin) = Coin (fromInteger res)
     | otherwise =
         -- TODO [CSL-2173]: Clarify
         error "unsafeMulCoin: overflow"
-=======
-    | res <= coinToInteger (maxBound @Coin) = Coin (fromInteger res)
-    | otherwise = error "unsafeMulCoin: overflow"
->>>>>>> 8721eb62
   where
     res = toInteger a * toInteger b
 
