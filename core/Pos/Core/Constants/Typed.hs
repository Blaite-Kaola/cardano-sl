-- | This module contains core constants with more descriptive types
-- (comparing to 'Pos.Core.Constants.Raw').

module Pos.Core.Constants.Typed
       (
         staticSysStart
       , blkSecurityParam
       , slotSecurityParam
       , epochSlots

       -- * Genesis constants
       , genesisBlockVersionData
       , genesisScriptVersion
       , genesisSlotDuration
       , genesisMaxBlockSize
       , genesisMaxHeaderSize
       , genesisMaxTxSize
       , genesisMpcThd
       , genesisHeavyDelThd
       , genesisUpdateVoteThd
       , genesisMaxUpdateProposalSize
       , genesisUpdateProposalThd
       , genesisUpdateImplicit
       , genesisUpdateSoftforkThd
       , genesisUnlockStakeEpoch
       ) where

import           Universum

import           Data.Time.Units            (Millisecond, convertUnit)
import           Serokell.Data.Memory.Units (Byte)
import           Serokell.Util              (sec)

import           Pos.Core.Constants.Raw     (CoreConstants (..), coreConstants,
                                             staticSysStartRaw)
import           Pos.Core.Fee               (TxFeePolicy)
import           Pos.Core.Fee.Config        (ConfigOf (..))
<<<<<<< HEAD
import           Pos.Core.Types             (BlockVersionData (..), CoinPortion,
                                             EpochIndex (..), ScriptVersion,
=======
import           Pos.Core.Types             (BlockCount, BlockVersionData (..),
                                             CoinPortion, ScriptVersion, SlotCount,
>>>>>>> fa5d01c0
                                             Timestamp (..), unsafeCoinPortionFromDouble)

----------------------------------------------------------------------------
-- Constants taken from the config
----------------------------------------------------------------------------

-- | System start time embedded into binary.
staticSysStart :: Timestamp
staticSysStart = Timestamp staticSysStartRaw

-- | Security parameter which is maximum number of blocks which can be
-- rolled back.
blkSecurityParam :: BlockCount
blkSecurityParam = fromIntegral $ ccK coreConstants

-- | Security parameter expressed in number of slots. It uses chain
-- quality property. It's basically @blkSecurityParam / chain_quality@.
slotSecurityParam :: SlotCount
slotSecurityParam = fromIntegral $ 2 * ccK coreConstants

-- | Number of slots inside one epoch.
epochSlots :: SlotCount
epochSlots = fromIntegral $ 10 * ccK coreConstants

----------------------------------------------------------------------------
-- Genesis
----------------------------------------------------------------------------

-- | 'BlockVersionData' for genesis 'BlockVersion'.
genesisBlockVersionData :: BlockVersionData
genesisBlockVersionData =
    BlockVersionData
    { bvdScriptVersion = genesisScriptVersion
    , bvdSlotDuration = genesisSlotDuration
    , bvdMaxBlockSize = genesisMaxBlockSize
    , bvdMaxHeaderSize = genesisMaxHeaderSize
    , bvdMaxTxSize = genesisMaxTxSize
    , bvdMaxProposalSize = genesisMaxUpdateProposalSize
    , bvdMpcThd = genesisMpcThd
    , bvdHeavyDelThd = genesisHeavyDelThd
    , bvdUpdateVoteThd = genesisUpdateVoteThd
    , bvdUpdateProposalThd = genesisUpdateProposalThd
    , bvdUpdateImplicit = genesisUpdateImplicit
    , bvdUpdateSoftforkThd = genesisUpdateSoftforkThd
    , bvdTxFeePolicy = genesisTxFeePolicy
    , bvdUnlockStakeEpoch = genesisUnlockStakeEpoch
    }

-- | ScriptVersion used at the very beginning
genesisScriptVersion :: ScriptVersion
genesisScriptVersion = 0

-- | Initial length of slot.
genesisSlotDuration :: Millisecond
genesisSlotDuration = convertUnit . sec $
    ccGenesisSlotDurationSec coreConstants

-- | Initial block size limit.
genesisMaxBlockSize :: Byte
genesisMaxBlockSize = ccGenesisMaxBlockSize coreConstants

-- | Maximum size of a block header (in bytes)
genesisMaxHeaderSize :: Byte
genesisMaxHeaderSize = ccGenesisMaxHeaderSize coreConstants

-- | See 'Pos.CompileConfig.ccGenesisMaxTxSize'.
genesisMaxTxSize :: Byte
genesisMaxTxSize = ccGenesisMaxTxSize coreConstants

-- | See 'ccGenesisMaxUpdateProposalSize'.
genesisMaxUpdateProposalSize :: Byte
genesisMaxUpdateProposalSize =
    ccGenesisMaxUpdateProposalSize coreConstants

-- | See 'Pos.CompileConfig.ccGenesisMpcThd'.
genesisMpcThd :: CoinPortion
genesisMpcThd = unsafeCoinPortionFromDouble $
    ccGenesisMpcThd coreConstants

-- | See 'Pos.CompileConfig.ccGenesisHeavyDelThd'.
genesisHeavyDelThd :: CoinPortion
genesisHeavyDelThd = unsafeCoinPortionFromDouble $
    ccGenesisHeavyDelThd coreConstants

-- | See 'ccGenesisUpdateVoteThd'.
genesisUpdateVoteThd :: CoinPortion
genesisUpdateVoteThd = unsafeCoinPortionFromDouble $
    ccGenesisUpdateVoteThd coreConstants

-- | See 'ccGenesisUpdateProposalThd'.
genesisUpdateProposalThd :: CoinPortion
genesisUpdateProposalThd = unsafeCoinPortionFromDouble $
    ccGenesisUpdateProposalThd coreConstants

-- | See 'ccGenesisUpdateImplicit'.
genesisUpdateImplicit :: Integral i => i
genesisUpdateImplicit = fromIntegral $
    ccGenesisUpdateImplicit coreConstants

-- | See 'ccGenesisUpdateSoftforkThd'.
genesisUpdateSoftforkThd :: CoinPortion
genesisUpdateSoftforkThd = unsafeCoinPortionFromDouble $
    ccGenesisUpdateSoftforkThd coreConstants

genesisTxFeePolicy :: TxFeePolicy
genesisTxFeePolicy = getConfigOf (ccGenesisTxFeePolicy coreConstants)

genesisUnlockStakeEpoch :: EpochIndex
genesisUnlockStakeEpoch = EpochIndex $
    ccGenesisUnlockStakeEpoch coreConstants<|MERGE_RESOLUTION|>--- conflicted
+++ resolved
@@ -35,14 +35,10 @@
                                              staticSysStartRaw)
 import           Pos.Core.Fee               (TxFeePolicy)
 import           Pos.Core.Fee.Config        (ConfigOf (..))
-<<<<<<< HEAD
-import           Pos.Core.Types             (BlockVersionData (..), CoinPortion,
-                                             EpochIndex (..), ScriptVersion,
-=======
 import           Pos.Core.Types             (BlockCount, BlockVersionData (..),
-                                             CoinPortion, ScriptVersion, SlotCount,
->>>>>>> fa5d01c0
-                                             Timestamp (..), unsafeCoinPortionFromDouble)
+                                             CoinPortion, EpochIndex (..), ScriptVersion,
+                                             SlotCount, Timestamp (..),
+                                             unsafeCoinPortionFromDouble)
 
 ----------------------------------------------------------------------------
 -- Constants taken from the config
