{-# LANGUAGE NamedFieldPuns #-}
{-# LANGUAGE QuasiQuotes    #-}

-- | This module provides a function to run Auxx's command.

module Command.Run
       ( runCmd
       ) where

import           Universum

import           Data.ByteString.Base58     (bitcoinAlphabet, encodeBase58)
import           Data.List                  ((!!))
import           Formatting                 (build, int, sformat, stext, (%))
import           System.Wlog                (logError, logInfo)
import qualified Text.JSON.Canonical        as CanonicalJSON

import           Pos.Binary                 (serialize')
import           Pos.Communication          (MsgType (..), Origin (..), SendActions,
                                             dataFlow, immediateConcurrentConversations)
import           Pos.Core                   (addressHash, coinF)
import           Pos.Core.Address           (makeAddress)
import           Pos.Core.Configuration     (genesisSecretKeys)
import           Pos.Core.Types             (AddrAttributes (..), AddrSpendingData (..))
import           Pos.Crypto                 (emptyPassphrase, encToPublic,
                                             fullPublicKeyHexF, hashHexF, noPassEncrypt,
                                             safeCreatePsk, withSafeSigner)
import           Pos.DB.Class               (MonadGState (..))
import           Pos.Launcher.Configuration (HasConfigurations)
import           Pos.Util.CompileInfo       (HasCompileInfo)
import           Pos.Util.UserSecret        (readUserSecret, usKeys, usWallet, userSecret)
import           Pos.Wallet                 (addSecretKey, getBalance, getSecretKeysPlain)
import           Pos.Wallet.Web.Secret      (WalletUserSecret (..))

import           Command.Help               (helpMessage)
import qualified Command.Rollback           as Rollback
import qualified Command.Tx                 as Tx
import           Command.Types              (Command (..), PrintAction)
import qualified Command.Update             as Update
import           Mode                       (AuxxMode, CmdCtx (..), deriveHDAddressAuxx,
                                             getCmdCtx, makePubKeyAddressAuxx)

runCmd
    :: ( HasConfigurations
       , HasCompileInfo
       )
    => Command
    -> PrintAction AuxxMode
    -> SendActions AuxxMode
    -> AuxxMode ()
<<<<<<< HEAD
runCmd _ (Balance addr) =
    getBalance addr >>=
    putText . sformat ("Current balance: "%coinF)
runCmd _ PrintBlockVersionData = putText . pretty =<< gsAdoptedBVData
runCmd sendActions (Send idx outputs) = Tx.send sendActions idx outputs
runCmd sendActions (SendToAllGenesis stagp) =
    Tx.sendToAllGenesis sendActions stagp
runCmd sendActions (Vote idx decision upId) =
    Update.vote sendActions idx decision upId
runCmd sendActions (ProposeUpdate params) =
    Update.propose sendActions params
runCmd _ (HashInstaller path) = Update.hashInstaller path
runCmd _ Help = putText helpMsg
runCmd _ ListAddresses = do
   sks <- getSecretKeysPlain
   putText "Available addresses:"
   for_ (zip [0 :: Int ..] sks) $ \(i, sk) -> do
       let pk = encToPublic sk
       addr <- makePubKeyAddressAuxx pk
       addrHD <- deriveHDAddressAuxx sk
       putText $ sformat ("    #"%int%":   addr:      "%build%"\n"%
                          "          pk base58: "%stext%"\n"%
                          "          pk hex:    "%fullPublicKeyHexF%"\n"%
                          "          pk hash:   "%hashHexF%"\n"%
                          "          HD addr:   "%build)
=======
runCmd cmd printAction sendActions = case cmd of

    Balance addr -> do
        balance <- getBalance addr
        printAction $ sformat ("Current balance: "%coinF) balance

    PrintBlockVersionData -> do
        bvd <- gsAdoptedBVData
        printAction $ pretty bvd

    Send idx outputs ->
        Tx.send sendActions idx outputs

    SendToAllGenesis stagp ->
        Tx.sendToAllGenesis sendActions stagp

    Vote idx decision upId ->
        Update.vote sendActions idx decision upId

    ProposeUpdate params ->
        Update.propose sendActions params

    Help ->
        printAction helpMessage

    ListAddresses -> do
        let toBase58Text = decodeUtf8 . encodeBase58 bitcoinAlphabet . serialize'
        sks <- getSecretKeysPlain
        printAction "Available addresses:"
        for_ (zip [0 :: Int ..] sks) $ \(i, sk) -> do
            let pk = encToPublic sk
            addr <- makePubKeyAddressAuxx pk
            addrHD <- deriveHDAddressAuxx sk
            printAction $
                sformat ("    #"%int%":   addr:      "%build%"\n"%
                         "          pk base58: "%stext%"\n"%
                         "          pk hex:    "%fullPublicKeyHexF%"\n"%
                         "          pk hash:   "%hashHexF%"\n"%
                         "          HD addr:   "%build)
>>>>>>> 17da076a
                    i addr (toBase58Text pk) pk (addressHash pk) addrHD
        walletMB <- (^. usWallet) <$> (view userSecret >>= atomically . readTVar)
        whenJust walletMB $ \wallet -> do
            addrHD <- deriveHDAddressAuxx (_wusRootKey wallet)
            printAction $
                sformat ("    Wallet address:\n"%
                         "          HD addr:   "%build)
                    addrHD

    DelegateLight i delegatePk startEpoch lastEpochM -> do
        CmdCtx{ccPeers} <- getCmdCtx
        issuerSk <- (!! i) <$> getSecretKeysPlain
        withSafeSigner issuerSk (pure emptyPassphrase) $ \case
            Nothing -> logError "Invalid passphrase"
            Just ss -> do
                let psk = safeCreatePsk ss delegatePk (startEpoch, fromMaybe 1000 lastEpochM)
                dataFlow
                    "pskLight"
                    (immediateConcurrentConversations sendActions ccPeers)
                    (MsgTransaction OriginSender) psk
                logInfo "Sent lightweight cert"

    DelegateHeavy i delegatePk curEpoch dry -> do
        CmdCtx {ccPeers} <- getCmdCtx
        issuerSk <- (!! i) <$> getSecretKeysPlain
        withSafeSigner issuerSk (pure emptyPassphrase) $ \case
            Nothing -> logError "Invalid passphrase"
            Just ss -> do
                let psk = safeCreatePsk ss delegatePk curEpoch
                if dry
                then do
                    printAction $
                        sformat ("JSON: key "%hashHexF%", value "%stext)
                            (addressHash $ encToPublic issuerSk)
                            (decodeUtf8 $
                                CanonicalJSON.renderCanonicalJSON $
                                runIdentity $
                                CanonicalJSON.toJSON psk)
                else do
                    dataFlow
                        "pskHeavy"
                        (immediateConcurrentConversations sendActions ccPeers)
                        (MsgTransaction OriginSender)
                        psk
                    logInfo "Sent heavyweight cert"

    AddKeyFromPool i -> do
        CmdCtx {..} <- getCmdCtx
        let secrets = fromMaybe (error "Secret keys are unknown") genesisSecretKeys
        let key = secrets !! i
        addSecretKey $ noPassEncrypt key

    AddKeyFromFile f -> do
        secret <- readUserSecret f
        mapM_ addSecretKey $ secret ^. usKeys

    AddrDistr pk asd -> do
        let addr = makeAddress (PubKeyASD pk) (AddrAttributes Nothing asd)
        printAction $ pretty addr

    Rollback rollbackNum rollbackDumpPath ->
        Rollback.rollbackAndDump rollbackNum rollbackDumpPath

    SendTxsFromFile filePath ->
        Tx.sendTxsFromFile sendActions filePath

    Quit -> pure ()<|MERGE_RESOLUTION|>--- conflicted
+++ resolved
@@ -48,33 +48,6 @@
     -> PrintAction AuxxMode
     -> SendActions AuxxMode
     -> AuxxMode ()
-<<<<<<< HEAD
-runCmd _ (Balance addr) =
-    getBalance addr >>=
-    putText . sformat ("Current balance: "%coinF)
-runCmd _ PrintBlockVersionData = putText . pretty =<< gsAdoptedBVData
-runCmd sendActions (Send idx outputs) = Tx.send sendActions idx outputs
-runCmd sendActions (SendToAllGenesis stagp) =
-    Tx.sendToAllGenesis sendActions stagp
-runCmd sendActions (Vote idx decision upId) =
-    Update.vote sendActions idx decision upId
-runCmd sendActions (ProposeUpdate params) =
-    Update.propose sendActions params
-runCmd _ (HashInstaller path) = Update.hashInstaller path
-runCmd _ Help = putText helpMsg
-runCmd _ ListAddresses = do
-   sks <- getSecretKeysPlain
-   putText "Available addresses:"
-   for_ (zip [0 :: Int ..] sks) $ \(i, sk) -> do
-       let pk = encToPublic sk
-       addr <- makePubKeyAddressAuxx pk
-       addrHD <- deriveHDAddressAuxx sk
-       putText $ sformat ("    #"%int%":   addr:      "%build%"\n"%
-                          "          pk base58: "%stext%"\n"%
-                          "          pk hex:    "%fullPublicKeyHexF%"\n"%
-                          "          pk hash:   "%hashHexF%"\n"%
-                          "          HD addr:   "%build)
-=======
 runCmd cmd printAction sendActions = case cmd of
 
     Balance addr -> do
@@ -97,6 +70,9 @@
     ProposeUpdate params ->
         Update.propose sendActions params
 
+    HashInstaller path ->
+        Update.hashInstaller path
+
     Help ->
         printAction helpMessage
 
@@ -114,7 +90,6 @@
                          "          pk hex:    "%fullPublicKeyHexF%"\n"%
                          "          pk hash:   "%hashHexF%"\n"%
                          "          HD addr:   "%build)
->>>>>>> 17da076a
                     i addr (toBase58Text pk) pk (addressHash pk) addrHD
         walletMB <- (^. usWallet) <$> (view userSecret >>= atomically . readTVar)
         whenJust walletMB $ \wallet -> do
