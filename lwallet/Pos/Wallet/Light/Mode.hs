{-# LANGUAGE ScopedTypeVariables #-}
{-# LANGUAGE TemplateHaskell     #-}
{-# LANGUAGE TypeFamilies        #-}
{-# LANGUAGE TypeOperators       #-}
{-# OPTIONS -fno-warn-unused-top-binds #-} -- for lenses

-- | Stack of monads used by light wallet.

module Pos.Wallet.Light.Mode
       ( LightWalletMode
       , LightWalletContext(..)
       ) where

import           Universum

import           Control.Lens                     (makeLensesWith)
import qualified Control.Monad.Reader             as Mtl
import           Ether.Internal                   (HasLens (..))
import           Mockable                         (Production, SharedAtomicT)
import           System.Wlog                      (HasLoggerName (..), LoggerName)

import           Pos.Block.BListener              (MonadBListener (..), onApplyBlocksStub,
                                                   onRollbackBlocksStub)
import           Pos.Client.Txp.Balances          (MonadBalances (..))
import           Pos.Client.Txp.History           (MonadTxHistory (..))
import           Pos.Communication.PeerState      (HasPeerState (..), PeerStateCtx,
                                                   WithPeerState (..),
                                                   clearPeerStateDefault,
                                                   getAllStatesDefault,
                                                   getPeerStateDefault)
import           Pos.Communication.Types.Protocol (NodeId)
import           Pos.DB                           (MonadGState (..))
import           Pos.Discovery                    (MonadDiscovery (..))
import           Pos.Reporting.MemState           (ReportingContext)
import           Pos.Ssc.GodTossing               (SscGodTossing)
import           Pos.Util.JsonLog                 (HasJsonLogConfig (..), JsonLogConfig,
                                                   jsonLogDefault)
import           Pos.Util.LoggerName              (HasLoggerName' (..),
                                                   getLoggerNameDefault,
                                                   modifyLoggerNameDefault)
import           Pos.Util.TimeWarp                (CanJsonLog (..))
import           Pos.Util.UserSecret              (HasUserSecret (..))
import           Pos.Util.Util                    (postfixLFields)
import           Pos.Wallet.KeyStorage            (KeyData)
import           Pos.Wallet.Light.Redirect        (getBalanceWallet,
                                                   getBlockHistoryWallet,
                                                   getLocalHistoryWallet,
                                                   getOwnUtxosWallet, saveTxWallet)
import           Pos.Wallet.Light.State.Acidic    (WalletState)
import           Pos.Wallet.Light.State.Core      (gsAdoptedBVDataWallet)
import           Pos.Wallet.WalletMode            (MonadBlockchainInfo (..),
                                                   MonadUpdates (..))

type LightWalletSscType = SscGodTossing
-- type LightWalletSscType = SscNistBeacon

data LightWalletContext = LightWalletContext
    { lwcPeerState        :: !(PeerStateCtx Production)
    , lwcKeyData          :: !KeyData
    , lwcWalletState      :: !WalletState
    , lwcReportingContext :: !ReportingContext
    , lwcDiscoveryPeers   :: !(Set NodeId)
    , lwcJsonLogConfig    :: !JsonLogConfig
    , lwcLoggerName       :: !LoggerName
    }

makeLensesWith postfixLFields ''LightWalletContext

type LightWalletMode = Mtl.ReaderT LightWalletContext Production

instance sa ~ SharedAtomicT Production => HasPeerState sa LightWalletContext where
    peerState = lwcPeerState_L

instance HasUserSecret LightWalletContext where
    userSecret = lwcKeyData_L

instance HasLens WalletState LightWalletContext WalletState where
    lensOf = lwcWalletState_L

instance HasLoggerName' LightWalletContext where
    loggerName = lwcLoggerName_L

instance HasJsonLogConfig LightWalletContext where
    jsonLogConfig = lwcJsonLogConfig_L

instance {-# OVERLAPPING #-} HasLoggerName LightWalletMode where
    getLoggerName = getLoggerNameDefault
    modifyLoggerName = modifyLoggerNameDefault

instance {-# OVERLAPPING #-} CanJsonLog LightWalletMode where
    jsonLog = jsonLogDefault

instance MonadDiscovery LightWalletMode where
    getPeers = view lwcDiscoveryPeers_L
    findPeers = view lwcDiscoveryPeers_L

instance MonadBListener LightWalletMode where
    onApplyBlocks = onApplyBlocksStub
    onRollbackBlocks = onRollbackBlocksStub

-- FIXME: Dummy instance for lite-wallet.
instance MonadBlockchainInfo LightWalletMode where
    networkChainDifficulty = error "notImplemented"
    localChainDifficulty = error "notImplemented"
    blockchainSlotDuration = error "notImplemented"
    connectedPeers = error "notImplemented"

-- FIXME: Dummy instance for lite-wallet.
instance MonadUpdates LightWalletMode where
    waitForUpdate = error "notImplemented"
    applyLastUpdate = pure ()

instance WithPeerState LightWalletMode where
    getPeerState = getPeerStateDefault
    clearPeerState = clearPeerStateDefault
    getAllStates = getAllStatesDefault

instance MonadGState LightWalletMode where
    gsAdoptedBVData = gsAdoptedBVDataWallet

instance MonadBalances LightWalletMode where
    getOwnUtxos = getOwnUtxosWallet
    getBalance = getBalanceWallet

<<<<<<< HEAD
instance MonadTxHistory LightWalletMode where
    getBlockHistory = getBlockHistoryWallet
    getLocalHistory = getLocalHistoryWallet
=======
instance MonadTxHistory LightWalletSscType LightWalletMode where
    getTxHistory = getTxHistoryWallet
>>>>>>> 61fc4515
    saveTx = saveTxWallet<|MERGE_RESOLUTION|>--- conflicted
+++ resolved
@@ -122,12 +122,7 @@
     getOwnUtxos = getOwnUtxosWallet
     getBalance = getBalanceWallet
 
-<<<<<<< HEAD
-instance MonadTxHistory LightWalletMode where
+instance MonadTxHistory LightWalletSscType LightWalletMode where
     getBlockHistory = getBlockHistoryWallet
     getLocalHistory = getLocalHistoryWallet
-=======
-instance MonadTxHistory LightWalletSscType LightWalletMode where
-    getTxHistory = getTxHistoryWallet
->>>>>>> 61fc4515
     saveTx = saveTxWallet