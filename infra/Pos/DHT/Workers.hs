{-# LANGUAGE MultiParamTypeClasses #-}

module Pos.DHT.Workers
       ( DhtWorkMode
       , dhtWorkers
       ) where

import           Universum

import qualified Data.ByteString.Lazy       as BSL
import qualified Data.Store                 as Store
import           Formatting                 (sformat, (%))
import           Mockable                   (Delay, Fork, Mockable)
import           Network.Kademlia           (takeSnapshot)
import           System.Wlog                (WithLogger, logNotice)

import           Pos.Binary.Infra.DHTModel  ()
import           Pos.Communication.Protocol (OutSpecs, WorkerSpec, localOnNewSlotWorker)
import           Pos.Core.Slotting          (flattenSlotId)
import           Pos.Core.Types             (slotIdF)
import           Pos.DHT.Constants          (kademliaDumpInterval)
import           Pos.DHT.Real.Types         (KademliaDHTInstance (..))
import           Pos.Discovery.Class        (MonadDiscovery)
<<<<<<< HEAD
import           Pos.Reporting              (HasReportingContext)
import           Pos.Shutdown               (HasShutdownContext)
=======
import           Pos.Recovery.Info          (MonadRecoveryInfo, recoveryCommGuard)
import           Pos.Reporting              (MonadReportingMem)
import           Pos.Shutdown               (MonadShutdownMem)
>>>>>>> 23ae3dc7
import           Pos.Slotting.Class         (MonadSlots)

type DhtWorkMode ctx m =
    ( WithLogger m
    , MonadSlots m
    , MonadIO m
    , MonadMask m
    , Mockable Fork m
    , Mockable Delay m
<<<<<<< HEAD
    , MonadReader ctx m
    , HasReportingContext ctx
    , HasShutdownContext ctx
=======
    , MonadReportingMem m
    , MonadRecoveryInfo m
    , MonadShutdownMem m
>>>>>>> 23ae3dc7
    , MonadDiscovery m
    )

dhtWorkers
    :: ( DhtWorkMode ctx m
       )
    => KademliaDHTInstance -> ([WorkerSpec m], OutSpecs)
dhtWorkers kademliaInst = first pure (dumpKademliaStateWorker kademliaInst)

dumpKademliaStateWorker
    :: ( DhtWorkMode ctx m
       )
    => KademliaDHTInstance
    -> (WorkerSpec m, OutSpecs)
dumpKademliaStateWorker kademliaInst = localOnNewSlotWorker True $ \slotId ->
    when (isTimeToDump slotId) $ recoveryCommGuard $ do
        let dumpFile = kdiDumpPath kademliaInst
        logNotice $ sformat ("Dumping kademlia snapshot on slot: "%slotIdF) slotId
        let inst = kdiHandle kademliaInst
        snapshot <- liftIO $ takeSnapshot inst
<<<<<<< HEAD
        liftIO . BSL.writeFile dumpFile . BSL.fromStrict $ Store.encode snapshot
=======
        liftIO . BS.writeFile dumpFile $ encode snapshot
  where
    isTimeToDump slotId = flattenSlotId slotId `mod` kademliaDumpInterval == 0
>>>>>>> 23ae3dc7
<|MERGE_RESOLUTION|>--- conflicted
+++ resolved
@@ -21,14 +21,9 @@
 import           Pos.DHT.Constants          (kademliaDumpInterval)
 import           Pos.DHT.Real.Types         (KademliaDHTInstance (..))
 import           Pos.Discovery.Class        (MonadDiscovery)
-<<<<<<< HEAD
+import           Pos.Recovery.Info          (MonadRecoveryInfo, recoveryCommGuard)
 import           Pos.Reporting              (HasReportingContext)
 import           Pos.Shutdown               (HasShutdownContext)
-=======
-import           Pos.Recovery.Info          (MonadRecoveryInfo, recoveryCommGuard)
-import           Pos.Reporting              (MonadReportingMem)
-import           Pos.Shutdown               (MonadShutdownMem)
->>>>>>> 23ae3dc7
 import           Pos.Slotting.Class         (MonadSlots)
 
 type DhtWorkMode ctx m =
@@ -38,15 +33,10 @@
     , MonadMask m
     , Mockable Fork m
     , Mockable Delay m
-<<<<<<< HEAD
+    , MonadRecoveryInfo m
     , MonadReader ctx m
     , HasReportingContext ctx
     , HasShutdownContext ctx
-=======
-    , MonadReportingMem m
-    , MonadRecoveryInfo m
-    , MonadShutdownMem m
->>>>>>> 23ae3dc7
     , MonadDiscovery m
     )
 
@@ -67,10 +57,6 @@
         logNotice $ sformat ("Dumping kademlia snapshot on slot: "%slotIdF) slotId
         let inst = kdiHandle kademliaInst
         snapshot <- liftIO $ takeSnapshot inst
-<<<<<<< HEAD
         liftIO . BSL.writeFile dumpFile . BSL.fromStrict $ Store.encode snapshot
-=======
-        liftIO . BS.writeFile dumpFile $ encode snapshot
   where
-    isTimeToDump slotId = flattenSlotId slotId `mod` kademliaDumpInterval == 0
->>>>>>> 23ae3dc7
+    isTimeToDump slotId = flattenSlotId slotId `mod` kademliaDumpInterval == 0