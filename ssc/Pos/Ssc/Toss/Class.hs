{-# LANGUAGE TypeFamilies #-}

-- | Type classes for Toss abstraction.

module Pos.Ssc.Toss.Class
       ( MonadTossRead (..)
       , MonadTossEnv (..)
       , MonadToss (..)
       ) where

import           Universum hiding (id)

import           Control.Monad.Except (ExceptT)
import           Control.Monad.Trans (MonadTrans)
<<<<<<< HEAD
--import           Pos.Util.Log (WithLogger)
import           Universum
=======
import           System.Wlog (WithLogger)
>>>>>>> 3e300b2c

import           Pos.Core (BlockVersionData, EpochIndex, EpochOrSlot, StakeholderId, VssCertificate,
                           VssCertificatesMap)
import           Pos.Core.Ssc (CommitmentsMap, InnerSharesMap, Opening, OpeningsMap, SharesMap,
                               SignedCommitment)
import           Pos.Lrc.Types (RichmenStakes)

----------------------------------------------------------------------------
-- Read-only
----------------------------------------------------------------------------

-- | Type class which provides functions necessary for read-only
-- verification of SSC data.
class (Monad m {-, WithLogger m -}) =>
      MonadTossRead m where
    -- | Get 'CommitmentsMap' with all commitments.
    getCommitments :: m CommitmentsMap

    -- | Get 'OpeningsMap' with all openings.
    getOpenings :: m OpeningsMap

    -- | Get 'SharesMap' with all shares.
    getShares :: m SharesMap

    -- | Get 'VssCertificatesMap' with all VSS certificates.
    getVssCertificates :: m VssCertificatesMap

    -- | Retrieve all stable 'VssCertificate's for given epoch.
    getStableCertificates :: EpochIndex -> m VssCertificatesMap

    -- | Default implementations for 'MonadTrans'.
    default getCommitments :: (MonadTrans t, MonadTossRead m', t m' ~ m) =>
        m CommitmentsMap
    getCommitments = lift getCommitments

    default getOpenings :: (MonadTrans t, MonadTossRead m', t m' ~ m) =>
        m OpeningsMap
    getOpenings = lift getOpenings

    default getShares :: (MonadTrans t, MonadTossRead m', t m' ~ m) =>
        m SharesMap
    getShares = lift getShares

    default getVssCertificates :: (MonadTrans t, MonadTossRead m', t m' ~ m) =>
        m VssCertificatesMap
    getVssCertificates = lift getVssCertificates

    default getStableCertificates :: (MonadTrans t, MonadTossRead m', t m' ~ m) =>
        EpochIndex -> m VssCertificatesMap
    getStableCertificates = lift . getStableCertificates

instance MonadTossRead m => MonadTossRead (ReaderT s m)
instance MonadTossRead m => MonadTossRead (StateT s m)
instance MonadTossRead m => MonadTossRead (ExceptT s m)

----------------------------------------------------------------------------
-- Environment
----------------------------------------------------------------------------

class Monad m => MonadTossEnv m where
    -- | Retrieve richmen for given epoch if they are known.
    getRichmen :: EpochIndex -> m (Maybe RichmenStakes)

    -- | Retrieve current adopted block data
    getAdoptedBVData :: m BlockVersionData

    default getRichmen :: (MonadTrans t, MonadTossEnv m', t m' ~ m) =>
        EpochIndex -> m (Maybe RichmenStakes)
    getRichmen = lift . getRichmen

    default getAdoptedBVData :: (MonadTrans t, MonadTossEnv m', t m' ~ m) =>
        m BlockVersionData
    getAdoptedBVData = lift getAdoptedBVData

instance MonadTossEnv m => MonadTossEnv (ReaderT s m)
instance MonadTossEnv m => MonadTossEnv (StateT s m)
instance MonadTossEnv m => MonadTossEnv (ExceptT s m)

----------------------------------------------------------------------------
-- Writeable
----------------------------------------------------------------------------

-- | Type class which provides function necessary for verification of
-- SSC data with ability to modify state.
class MonadTossRead m =>
      MonadToss m where
    -- | Put 'SignedCommitment' into state.
    putCommitment :: SignedCommitment -> m ()

    -- | Put 'Opening' from given stakeholder into state.
    putOpening :: StakeholderId -> Opening -> m ()

    -- | Put 'InnerShares' from given stakeholder into state.
    putShares :: StakeholderId -> InnerSharesMap -> m ()

    -- | Put 'VssCertificate' into state.
    putCertificate :: VssCertificate -> m ()

    -- | Reset Commitments and Openings.
    resetCO :: m ()

    -- | Reset Shares.
    resetShares :: m ()

    -- | Delete commitment of given stakeholder.
    delCommitment :: StakeholderId -> m ()

    -- | Delete opening of given stakeholder.
    delOpening :: StakeholderId -> m ()

    -- | Delete shares of given stakeholder.
    delShares :: StakeholderId -> m ()

    -- | This function is called when block with given 'EpochOrSlot' is applied.
    setEpochOrSlot :: EpochOrSlot -> m ()

    -- | Default implementations for 'MonadTrans'.
    default putCommitment :: (MonadTrans t, MonadToss m', t m' ~ m) =>
        SignedCommitment -> m ()
    putCommitment = lift . putCommitment

    default putOpening :: (MonadTrans t, MonadToss m', t m' ~ m) =>
        StakeholderId -> Opening -> m ()
    putOpening id = lift . putOpening id

    default putShares :: (MonadTrans t, MonadToss m', t m' ~ m) =>
        StakeholderId -> InnerSharesMap -> m ()
    putShares id = lift . putShares id

    default putCertificate :: (MonadTrans t, MonadToss m', t m' ~ m) =>
        VssCertificate -> m ()
    putCertificate = lift . putCertificate

    default resetCO :: (MonadTrans t, MonadToss m', t m' ~ m) =>
        m ()
    resetCO = lift resetCO

    default resetShares :: (MonadTrans t, MonadToss m', t m' ~ m) =>
        m ()
    resetShares = lift resetShares

    default delCommitment :: (MonadTrans t, MonadToss m', t m' ~ m) =>
        StakeholderId -> m ()
    delCommitment = lift . delCommitment

    default delOpening :: (MonadTrans t, MonadToss m', t m' ~ m) =>
        StakeholderId -> m ()
    delOpening = lift . delOpening

    default delShares :: (MonadTrans t, MonadToss m', t m' ~ m) =>
        StakeholderId -> m ()
    delShares = lift . delShares

    default setEpochOrSlot :: (MonadTrans t, MonadToss m', t m' ~ m) =>
        EpochOrSlot -> m ()
    setEpochOrSlot = lift . setEpochOrSlot

instance MonadToss m => MonadToss (ReaderT s m)
instance MonadToss m => MonadToss (StateT s m)
instance MonadToss m => MonadToss (ExceptT s m)<|MERGE_RESOLUTION|>--- conflicted
+++ resolved
@@ -12,12 +12,8 @@
 
 import           Control.Monad.Except (ExceptT)
 import           Control.Monad.Trans (MonadTrans)
-<<<<<<< HEAD
 --import           Pos.Util.Log (WithLogger)
 import           Universum
-=======
-import           System.Wlog (WithLogger)
->>>>>>> 3e300b2c
 
 import           Pos.Core (BlockVersionData, EpochIndex, EpochOrSlot, StakeholderId, VssCertificate,
                            VssCertificatesMap)
